function checkbox_click(event)
{
	event.stopPropagation();
	do_email(enable_email.url);
	if($(event.target).attr('checked'))
	{
		$(event.target).parent().parent().find("td").addClass('selected').css("backgroundColor","");		
	}
	else
	{
		$(event.target).parent().parent().find("td").removeClass();		
	}
}

function enable_search(suggest_url,confirm_search_message)
{
	//Keep track of enable_email has been called
	if(!enable_search.enabled)
		enable_search.enabled=true;

	$('#search').click(function()
    {
    	$(this).attr('value','');
    });

    $("#search").autocomplete(suggest_url,{max:100,delay:10, selectFirst: false});
    $("#search").result(function(event, data, formatted)
    {
		do_search(true);
    });
    
	$('#search_form').submit(function(event)
	{
		event.preventDefault();

		if(get_selected_values().length >0)
		{
			if(!confirm(confirm_search_message))
				return;
		}
		do_search(true);
	});
}
enable_search.enabled=false;

function do_search(show_feedback,on_complete)
{	
	//If search is not enabled, don't do anything
	if(!enable_search.enabled)
		return;
		
	if(show_feedback)
		$('#spinner').show();
		
	$('#sortable_table tbody').load($('#search_form').attr('action'),{'search':$('#search').val()},function()
	{
		if(typeof on_complete=='function')
			on_complete();
				
		$('#spinner').hide();
		//re-init elements in new table, as table tbody children were replaced
		tb_init('#sortable_table a.thickbox');
		update_sortable_table();	
		enable_row_selection();		
		$('#sortable_table tbody :checkbox').click(checkbox_click);
		$("#select_all").attr('checked',false);
	});
}

function enable_email(email_url)
{
	//Keep track of enable_email has been called
	if(!enable_email.enabled)
		enable_email.enabled=true;

	//store url in function cache
	if(!enable_email.url)
	{
		enable_email.url=email_url;
	}
	
	$('#select_all, #sortable_table tbody :checkbox').click(checkbox_click);
}
enable_email.enabled=false;
enable_email.url=false;

function do_email(url)
{
	//If email is not enabled, don't do anything
	if(!enable_email.enabled)
		return;

	$.post(url, { 'ids[]': get_selected_values() },function(response)
	{
		$('#email').attr('href',response);
	});

}

function enable_checkboxes()
{
	$('#sortable_table tbody :checkbox').click(checkbox_click);
}

function enable_delete(confirm_message,none_selected_message)
{
	//Keep track of enable_delete has been called
	if(!enable_delete.enabled)
		enable_delete.enabled=true;
	
	$('#delete').click(function(event)
	{
		event.preventDefault();
		if($("#sortable_table tbody :checkbox:checked").length >0)
		{
			if(confirm(confirm_message))
			{
				do_delete($(this).attr('href'));
			}
		}
		else
		{
			alert(none_selected_message);
		}
	});
}
enable_delete.enabled=false;

function do_delete(url)
{
	//If delete is not enabled, don't do anything
	if(!enable_delete.enabled)
		return;
	
	var row_ids = get_selected_values();
	var selected_rows = get_selected_rows();
	$.post(url, { 'ids[]': row_ids },function(response)
	{
		//delete was successful, remove checkbox rows
		if(response.success)
		{
			$(selected_rows).each(function(index, dom)
			{
				$(this).find("td").animate({backgroundColor:"green"},1200,"linear")
				.end().animate({opacity:0},1200,"linear",function()
				{
					$(this).remove();
					//Re-init sortable table as we removed a row
					update_sortable_table();
					
				});
			});	
			// update rows that were affected by this delete
			for(index in response.ids) {
				update_row(response.ids[index],url.replace(/[^\/]+$/,'get_row'));
			}
			
			set_feedback(response.message,'success_message',false);	
		}
		else
		{
			set_feedback(response.message,'error_message',true);	
		}
		

	},"json");
}

function enable_bulk_edit(none_selected_message)
{
	//Keep track of enable_bulk_edit has been called
	if(!enable_bulk_edit.enabled)
		enable_bulk_edit.enabled=true;
	
	$('#bulk_edit').click(function(event)
	{
		event.preventDefault();
		if($("#sortable_table tbody :checkbox:checked").length >0)
		{
			tb_show($(this).attr('title'),$(this).attr('href'),false);
			$(this).blur();
		}
		else
		{
			alert(none_selected_message);
		}
	});
}
enable_bulk_edit.enabled=false;

function enable_select_all()
{
	//Keep track of enable_select_all has been called
	if(!enable_select_all.enabled)
		enable_select_all.enabled=true;

	$('#select_all').click(function()
	{
		if($(this).attr('checked'))
		{	
			$("#sortable_table tbody :checkbox").each(function()
			{
				$(this).attr('checked',true);
				$(this).parent().parent().find("td").addClass('selected').css("backgroundColor","");

			});
		}
		else
		{
			$("#sortable_table tbody :checkbox").each(function()
			{
				$(this).attr('checked',false);
				$(this).parent().parent().find("td").removeClass();				
			});    	
		}
	 });	
}
enable_select_all.enabled=false;

function enable_row_selection(rows)
{
	//Keep track of enable_row_selection has been called
	if(!enable_row_selection.enabled)
		enable_row_selection.enabled=true;
	
	if(typeof rows =="undefined")
		rows=$("#sortable_table tbody tr");
	
	rows.hover(
		function row_over()
		{
			$(this).find("td").addClass('over').css("backgroundColor","");
			$(this).css("cursor","pointer");
		},
		
		function row_out()
		{
			if(!$(this).find("td").hasClass("selected"))
			{
				$(this).find("td").removeClass();
			}
		}
	);
	
	rows.click(function row_click(event)
	{	

		var checkbox = $(this).find(":checkbox");
		checkbox.attr('checked',!checkbox.attr('checked'));
		do_email(enable_email.url);
		
		if(checkbox.attr('checked'))
		{
			$(this).find("td").addClass('selected').css("backgroundColor","");
		}
		else
		{
			$(this).find("td").removeClass();
		}
	});
}
enable_row_selection.enabled=false;

function update_sortable_table()
{
	//let tablesorter know we changed <tbody> and then triger a resort
	$("#sortable_table").trigger("update");
	
	if(typeof $("#sortable_table")[0].config!="undefined")
	{
		var sorting = $("#sortable_table")[0].config.sortList; 		
		$("#sortable_table").trigger("sorton",[sorting]);
	}
}

function get_table_row(id) {
	id = id || $("input[name='sale_id']").val();
	var $element = $("#sortable_table tbody :checkbox[value='" + id + "']");
<<<<<<< HEAD
	if ($element.length === 0) {
		$element = $("#sortable_table tbody a[href*='" + id + "']");
=======
	if ($element.index() === -1) {
		// parse link
		var row_id = $("#sortable_table tbody a").each(function(index, element) {
			var result = $(element).attr("href").match(/\/(\d+)\//);
			$element = result && result[1] == id ? $(element) : $element;
		});
>>>>>>> 4893da0e
	}
	return $element;
}

function update_row(row_id,url)
{
	$.post(url, { 'row_id': row_id },function(response)
	{
		//Replace previous row
		var row_to_update = get_table_row(row_id).parent().parent();
		row_to_update.replaceWith(response);	
		reinit_row(row_id);
		hightlight_row(row_id);
	});
}

function reinit_row(checkbox_id)
{
	var new_checkbox = $("#sortable_table tbody tr :checkbox[value="+checkbox_id+"]");
	var new_row = new_checkbox.parent().parent();
	enable_row_selection(new_row);
	//Re-init some stuff as we replaced row
	update_sortable_table();
	tb_init(new_row.find("a.thickbox"));
	//re-enable e-mail
	new_checkbox.click(checkbox_click);	
}

function animate_row(row,color)
{
	color = color || "#e1ffdd";
	row.find("td").css("backgroundColor", "#ffffff").animate({backgroundColor:color},"slow","linear")
		.animate({backgroundColor:color},5000)
		.animate({backgroundColor:"#ffffff"},"slow","linear");
}

function hightlight_row(checkbox_id)
{
	var new_checkbox = $("#sortable_table tbody tr :checkbox[value="+checkbox_id+"]");
	var new_row = new_checkbox.parent().parent();
	
	animate_row(new_row);
}

function get_selected_values()
{
	var selected_values = new Array();
	$("#sortable_table tbody :checkbox:checked").each(function()
	{
		selected_values.push($(this).val());
	});
	return selected_values;
}

function get_selected_rows() 
{ 
	var selected_rows = new Array(); 
	$("#sortable_table tbody :checkbox:checked").each(function() 
	{ 
		selected_rows.push($(this).parent().parent()); 
	}); 
	return selected_rows; 
}

function get_visible_checkbox_ids()
{
	var row_ids = new Array();
	$("#sortable_table tbody :checkbox").each(function()
	{
		row_ids.push($(this).val());
	});
	return row_ids;
}<|MERGE_RESOLUTION|>--- conflicted
+++ resolved
@@ -276,17 +276,12 @@
 function get_table_row(id) {
 	id = id || $("input[name='sale_id']").val();
 	var $element = $("#sortable_table tbody :checkbox[value='" + id + "']");
-<<<<<<< HEAD
 	if ($element.length === 0) {
-		$element = $("#sortable_table tbody a[href*='" + id + "']");
-=======
-	if ($element.index() === -1) {
 		// parse link
 		var row_id = $("#sortable_table tbody a").each(function(index, element) {
 			var result = $(element).attr("href").match(/\/(\d+)\//);
 			$element = result && result[1] == id ? $(element) : $element;
 		});
->>>>>>> 4893da0e
 	}
 	return $element;
 }
