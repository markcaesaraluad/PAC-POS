--- conflicted
+++ resolved
@@ -19,15 +19,9 @@
 RUN npm install -g grunt-cli
 RUn ln -s /usr/local/bin/grunt /usr/bin/grunt
 
-<<<<<<< HEAD
-RUN ln -fs /app/* /var/www
+RUN ln -fs /app/* /var/www/html
 RUN rm /var/www/index.html
-ADD ./start_container.sh /start_container.sh
-=======
-RUN ln -fs /app/* /var/www/html
-RUN rm /var/www/html/index.html
 ADD ./docker/start_container.sh /start_container.sh
->>>>>>> 8f9d80a8
 RUN chmod 755 /start_container.sh
 EXPOSE 80 3306
 CMD ["/bin/bash", "/start_container.sh"]