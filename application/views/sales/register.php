--- conflicted
+++ resolved
@@ -123,56 +123,17 @@
 						$tabindex = 5;
 					}
 			?>
-<<<<<<< HEAD
 					<?php echo form_open("sales/edit_item/$line", array('class'=>'form-horizontal')); ?>
 						<tr>
 							<td><?php echo anchor("sales/delete_item/$line", '<span class="glyphicon glyphicon-trash"></span>');?></td>
 							<td><?php echo $item['item_number']; ?></td>
-							<td style="align: center;"><?php echo base64_decode($item['name']); ?><br /> [<?php echo $item['in_stock'] ?> in <?php echo $item['stock_name']; ?>]
+							<td style="align: center;"><?php echo $item['name']; ?><br /> [<?php echo $item['in_stock'] ?> in <?php echo $item['stock_name']; ?>]
 								<?php echo form_hidden('location', $item['item_location']); ?>
 							</td>
-=======
-					<tr>
-						<td><?php echo anchor("sales/delete_item/$line",'['.$this->lang->line('common_delete').']');?></td>
-						<td><?php echo $item['item_number']; ?></td>
-						<td style="align: center;"><?php echo $item['name']; ?><br /> [<?php echo $item['in_stock'] ?> in <?php echo $item['stock_name']; ?>]
-							<?php echo form_hidden('location', $item['item_location']); ?>
-						</td>
-
-						<?php if ($items_module_allowed)
-						{
-						?>
-							<td><?php echo form_input(array('name'=>'price','value'=>$item['price'],'size'=>'6'));?></td>
-						<?php
-						}
-						else
-						{
-						?>
-							<td><?php echo to_currency($item['price']); ?></td>
-							<?php echo form_hidden('price',$item['price']); ?>
-						<?php
-						}
-						?>
-
-						<td>
-						<?php
-							if($item['is_serialized']==1)
-							{
-								echo $item['quantity'];
-								echo form_hidden('quantity',$item['quantity']);
-							}
-							else
-							{								
-				        		echo form_input(array('name'=>'quantity','value'=>$item['quantity'],'size'=>'2','tabindex'=>$tabindex));
-							}
-						?>
-						</td>
->>>>>>> 7937e880
 
 							<?php
 							if ($items_module_allowed)
 							{
-<<<<<<< HEAD
 							?>
 								<td><?php echo form_input(array('name'=>'price', 'class'=>'form-control input-sm', 'value'=>$item['price']));?></td>
 							<?php
@@ -192,16 +153,6 @@
 								{
 									echo $item['quantity'];
 									echo form_hidden('quantity',$item['quantity']);
-=======
-								echo form_input(array('name'=>'description','value'=>$item['description'],'size'=>'20'));
-							}
-							else
-							{
-								if ($item['description']!='')
-								{
-									echo $item['description'];
-									echo form_hidden('description',$item['description']);
->>>>>>> 7937e880
 								}
 								else
 								{								
@@ -228,14 +179,14 @@
 								<?php
 								if($item['allow_alt_description']==1)
 								{
-									echo form_input(array('name'=>'description', 'class'=>'form-control input-sm', 'value'=>base64_decode($item['description'])));
+									echo form_input(array('name'=>'description', 'class'=>'form-control input-sm', 'value'=>$item['description']));
 								}
 								else
 								{
-									if (base64_decode($item['description'])!='')
+									if ($item['description']!='')
 									{
-										echo base64_decode($item['description']);
-										echo form_hidden('description', base64_decode($item['description']));
+										echo $item['description'];
+										echo form_hidden('description', $item['description']);
 									}
 									else
 									{
