<!DOCTYPE html PUBLIC "-//W3C//DTD XHTML 1.0 Strict//EN" "http://www.w3.org/TR/xhtml1/DTD/xhtml1-strict.dtd">
<html xmlns="http://www.w3.org/1999/xhtml">
<head>
	<meta http-equiv="content-type" content="text/html; charset=utf-8" />
	<base href="<?php echo base_url();?>" />
	<title><?php echo $this->config->item('company') . ' | ' . $this->lang->line('common_powered_by') . ' OSPOS ' . $this->config->item('application_version') ?></title>
	<link rel="shortcut icon" type="image/x-icon" href="images/favicon.ico">
	<link rel="stylesheet" type="text/css" href="<?php echo 'dist/bootswatch/' . (empty($this->config->item('theme')) ? 'flatly' : $this->config->item('theme')) . '/bootstrap.min.css' ?>"/>
	<?php if ($this->input->cookie('debug') == "true" || $this->input->get("debug") == "true") : ?>
		<!-- bower:css -->
		<link rel="stylesheet" href="public/bower_components/jquery-ui/themes/base/jquery-ui.css" />
		<link rel="stylesheet" href="public/bower_components/bootstrap3-dialog/dist/css/bootstrap-dialog.min.css" />
		<link rel="stylesheet" href="public/bower_components/jasny-bootstrap/dist/css/jasny-bootstrap.css" />
		<link rel="stylesheet" href="public/bower_components/smalot-bootstrap-datetimepicker/css/bootstrap-datetimepicker.min.css" />
		<link rel="stylesheet" href="public/bower_components/bootstrap-select/dist/css/bootstrap-select.css" />
		<link rel="stylesheet" href="public/bower_components/bootstrap-table/src/bootstrap-table.css" />
		<link rel="stylesheet" href="public/bower_components/bootstrap-daterangepicker/daterangepicker.css" />
		<link rel="stylesheet" href="public/bower_components/chartist/dist/chartist.min.css" />
		<link rel="stylesheet" href="public/bower_components/chartist-plugin-tooltip/dist/chartist-plugin-tooltip.css" />
		<!-- endbower -->
		<!-- start css template tags -->
		<link rel="stylesheet" type="text/css" href="css/bootstrap.autocomplete.css"/>
		<link rel="stylesheet" type="text/css" href="css/invoice.css"/>
		<link rel="stylesheet" type="text/css" href="css/ospos.css"/>
		<link rel="stylesheet" type="text/css" href="css/ospos_print.css"/>
		<link rel="stylesheet" type="text/css" href="css/popupbox.css"/>
		<link rel="stylesheet" type="text/css" href="css/receipt.css"/>
		<link rel="stylesheet" type="text/css" href="css/register.css"/>
		<link rel="stylesheet" type="text/css" href="css/reports.css"/>
		<link rel="stylesheet" type="text/css" href="css/style.css"/>
		<!-- end css template tags -->
		<!-- bower:js -->
		<script src="public/bower_components/jquery/dist/jquery.js"></script>
		<script src="public/bower_components/jquery-form/jquery.form.js"></script>
		<script src="public/bower_components/jquery-validate/dist/jquery.validate.js"></script>
		<script src="public/bower_components/jquery-ui/jquery-ui.js"></script>
		<script src="public/bower_components/bootstrap/dist/js/bootstrap.js"></script>
		<script src="public/bower_components/bootstrap3-dialog/dist/js/bootstrap-dialog.min.js"></script>
		<script src="public/bower_components/jasny-bootstrap/dist/js/jasny-bootstrap.js"></script>
		<script src="public/bower_components/smalot-bootstrap-datetimepicker/js/bootstrap-datetimepicker.min.js"></script>
		<script src="public/bower_components/bootstrap-select/dist/js/bootstrap-select.js"></script>
		<script src="public/bower_components/bootstrap-table/src/bootstrap-table.js"></script>
		<script src="public/bower_components/bootstrap-table/dist/extensions/export/bootstrap-table-export.js"></script>
		<script src="public/bower_components/bootstrap-table/dist/extensions/mobile/bootstrap-table-mobile.js"></script>
		<script src="public/bower_components/moment/moment.js"></script>
		<script src="public/bower_components/bootstrap-daterangepicker/daterangepicker.js"></script>
		<script src="public/bower_components/file-saver.js/FileSaver.js"></script>
		<script src="public/bower_components/html2canvas/build/html2canvas.js"></script>
		<script src="public/bower_components/jspdf/dist/jspdf.min.js"></script>
		<script src="public/bower_components/jspdf-autotable/dist/jspdf.plugin.autotable.js"></script>
		<script src="public/bower_components/tableExport.jquery.plugin/tableExport.min.js"></script>
		<script src="public/bower_components/chartist/dist/chartist.min.js"></script>
		<script src="public/bower_components/chartist-plugin-axistitle/dist/chartist-plugin-axistitle.min.js"></script>
		<script src="public/bower_components/chartist-plugin-pointlabels/dist/chartist-plugin-pointlabels.min.js"></script>
		<script src="public/bower_components/chartist-plugin-tooltip/dist/chartist-plugin-tooltip.min.js"></script>
		<script src="public/bower_components/remarkable-bootstrap-notify/bootstrap-notify.js"></script>
		<script src="public/bower_components/js-cookie/src/js.cookie.js"></script>
		<!-- endbower -->
		<!-- start js template tags -->
		<script type="text/javascript" src="js/imgpreview.full.jquery.js"></script>
		<script type="text/javascript" src="js/manage_tables.js"></script>
		<script type="text/javascript" src="js/nominatim.autocomplete.js"></script>
		<!-- end js template tags -->
	<?php else : ?>
		<!--[if lte IE 8]>
		<link rel="stylesheet" media="print" href="dist/print.css" type="text/css" />
		<![endif]-->
		<!-- start mincss template tags -->
		<link rel="stylesheet" type="text/css" href="dist/jquery-ui.css"/>
		<link rel="stylesheet" type="text/css" href="dist/opensourcepos.min.css?rel=e20169f5b0"/>
		<link rel="stylesheet" type="text/css" href="dist/style.css"/>
		<!-- end mincss template tags -->
		<!-- start minjs template tags -->
<<<<<<< HEAD
		<script type="text/javascript" src="dist/opensourcepos.min.js?rel=45d262797a"></script>
=======
		<script type="text/javascript" src="dist/opensourcepos.min.js?rel=fccbeb6daf"></script>
>>>>>>> e302086b
		<!-- end minjs template tags -->
	<?php endif; ?>

	<?php $this->load->view('partial/lang_lines'); ?>
	<?php $this->load->view('partial/header_js'); ?>

	<style type="text/css">
		html {
			overflow: auto;
		}
	</style>
</head>

<body>
	<div class="wrapper">
		<div class="topbar">
			<div class="container">
				<div class="navbar-left">
					<div id="liveclock"><?php echo date($this->config->item('dateformat') . ' ' . $this->config->item('timeformat')) ?></div>
				</div>
				
				<div class="navbar-right" style="margin:0">
					<?php echo $this->config->item('company') . "  |  $user_info->first_name $user_info->last_name  |  "; ?>
					<?php echo anchor("home/logout", $this->lang->line("common_logout")); ?>
				</div>
			</div>
		</div>

		<div class="navbar navbar-default" role="navigation">
			<div class="container">
				<div class="navbar-header">
					<button type="button" class="navbar-toggle collapsed" data-toggle="collapse" data-target=".navbar-collapse">
						<span class="sr-only">Toggle navigation</span>
						<span class="icon-bar"></span>
						<span class="icon-bar"></span>
						<span class="icon-bar"></span>
					</button>
			
					<a class="navbar-brand hidden-sm" href="<?php echo site_url(); ?>">OSPOS</a>
				</div>

				<div class="navbar-collapse collapse">
					<ul class="nav navbar-nav navbar-right">
						<?php foreach($allowed_modules->result() as $module): ?>
						<li class="<?php echo $module->module_id == $this->uri->segment(1)? 'active': ''; ?>">
							<a href="<?php echo site_url("$module->module_id");?>" title="<?php echo $this->lang->line("module_".$module->module_id);?>" class="menu-icon">
								<img src="<?php echo base_url().'images/menubar/'.$module->module_id.'.png';?>" border="0" alt="Module Icon" /><br />
								<?php echo $this->lang->line("module_".$module->module_id) ?>
							</a>
						</li>
						<?php endforeach; ?>
					</ul>
				</div>
			</div>
		</div>

		<div class="container">
			<div class="row">
	 <|MERGE_RESOLUTION|>--- conflicted
+++ resolved
@@ -71,11 +71,7 @@
 		<link rel="stylesheet" type="text/css" href="dist/style.css"/>
 		<!-- end mincss template tags -->
 		<!-- start minjs template tags -->
-<<<<<<< HEAD
-		<script type="text/javascript" src="dist/opensourcepos.min.js?rel=45d262797a"></script>
-=======
 		<script type="text/javascript" src="dist/opensourcepos.min.js?rel=fccbeb6daf"></script>
->>>>>>> e302086b
 		<!-- end minjs template tags -->
 	<?php endif; ?>
 
