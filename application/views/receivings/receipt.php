<?php $this->load->view("partial/header"); ?>

<?php $this->load->view('partial/print_receipt', array('print_after_sale', $print_after_sale, 'selected_printer' => 'receipt_printer')); ?>

<?php
if (isset($error_message))
{
	echo '<h1 style="text-align: center;">'.$error_message.'</h1>';
	exit;
}
?>
<div id="receipt_wrapper">
	<div id="receipt_header">
		<?php if ($this->Appconfig->get('company_logo') == '') 
        { 
        ?>
			<div id="company_name"><?php echo $this->config->item('company'); ?></div>
		<?php 
		}
		else 
		{ 
		?>
			<div id="company_name"><img id="image" src="<?php echo base_url('uploads/' . $this->Appconfig->get('company_logo')); ?>" alt="company_logo" /></div>			
		<?php
		}
		?>

		<div id="company_address"><?php echo nl2br($this->config->item('address')); ?></div>
		<div id="company_phone"><?php echo $this->config->item('phone'); ?></div>
		<div id="sale_receipt"><?php echo $receipt_title; ?></div>
		<div id="sale_time"><?php echo $transaction_time ?></div>
	</div>

	<div id="receipt_general_info">
		<?php if(isset($supplier))
		{
		?>
			<div id="customer"><?php echo $this->lang->line('suppliers_supplier').": ".$supplier; ?></div>
		<?php
		}
		?>
		<div id="sale_id"><?php echo $this->lang->line('recvs_id').": ".$receiving_id; ?></div>
		<?php if (!empty($invoice_number))
		{
		?>
			<div id="invoice_number"><?php echo $this->lang->line('recvs_invoice_number').": ".$invoice_number; ?></div>	
		<?php 
		}
		?>
		<div id="employee"><?php echo $this->lang->line('employees_employee').": ".$employee; ?></div>
	</div>

	<table id="receipt_items">
		<tr>
<<<<<<< HEAD
			<th style="width:40%;"><?php echo $this->lang->line('items_item'); ?></th>
			<th style="width:20%;"><?php echo $this->lang->line('common_price'); ?></th>
			<th style="width:20%;"><?php echo $this->lang->line('sales_quantity'); ?></th>
			<th style="width:15%;text-align:right;"><?php echo $this->lang->line('sales_total'); ?></th>
=======
		<td><span class='long_name'><?php echo $item['name']; ?></span><span class='short_name'><?php echo character_limiter($item['name'],10); ?></span></td>
		<td><?php echo to_currency($item['price']); ?></td>
		<td><?php 
			echo $item['quantity'] . " " . ($show_stock_locations ? " [" . $item['stock_name'] . "]" : ""); 
		?>&nbsp;&nbsp;&nbsp;x <?php echo $item['receiving_quantity'] != 0 ? $item['receiving_quantity'] : 1; ?></td>
		<td><div class="total-value"><?php echo to_currency($item['total']); ?></div></td>
>>>>>>> 7937e880
		</tr>

		<?php
		foreach(array_reverse($cart, true) as $line=>$item)
		{
		?>
			<tr>
				<td><span class='long_name'><?php echo base64_decode($item['name']); ?></span><span class='short_name'><?php echo character_limiter(base64_decode($item['name']),10); ?></span></td>
				<td><?php echo to_currency($item['price']); ?></td>
				<td><?php echo $item['quantity'] . " " . ($show_stock_locations ? " [" . $item['stock_name'] . "]" : ""); 
				?>&nbsp;&nbsp;&nbsp;x <?php echo $item['receiving_quantity'] != 0 ? $item['receiving_quantity'] : 1; ?></td>
				<td><div class="total-value"><?php echo to_currency($item['total']); ?></div></td>
			</tr>
			<tr>
				<td ><?php echo $item['serialnumber']; ?></td>
			</tr>
			<?php
			if ($item['discount'] > 0 )
			{
			?>
				<tr>
					<td colspan="3" style="font-weight: bold;"> <?php echo number_format($item['discount'], 0) . " " . $this->lang->line("sales_discount_included")?> </td>
				</tr>
			<?php
			}
			?>
		<?php
		}
		?>	
		<tr>
			<td colspan="3" style='text-align:right;border-top:2px solid #000000;'><?php echo $this->lang->line('sales_total'); ?></td>
			<td style='border-top:2px solid #000000;'><div class="total-value"><?php echo to_currency($total); ?></div></td>
		</tr>
		<?php 
		if($mode!='requisition')
		{
		?>
			<tr>
				<td colspan="3" style='text-align:right;'><?php echo $this->lang->line('sales_payment'); ?></td>
				<td><div class="total-value"><?php echo $payment_type; ?></div></td>
			</tr>

			<?php if(isset($amount_change))
			{
			?>
				<tr>
					<td colspan="3" style='text-align:right;'><?php echo $this->lang->line('sales_amount_tendered'); ?></td>
					<td><div class="total-value"><?php echo to_currency($amount_tendered); ?></div></td>
				</tr>

				<tr>
					<td colspan="3" style='text-align:right;'><?php echo $this->lang->line('sales_change_due'); ?></td>
					<td><div class="total-value"><?php echo $amount_change; ?></div></td>
				</tr>
			<?php
			}
			?>
		<?php 
		}
		?>
	</table>

	<div id="sale_return_policy">
		<?php echo nl2br($this->config->item('return_policy')); ?>
	</div>

	<div id='barcode'>
		<img src='data:image/png;base64,<?php echo $barcode; ?>' /><br>
		<?php echo $receiving_id; ?>
	</div>
</div>

<?php $this->load->view("partial/footer"); ?><|MERGE_RESOLUTION|>--- conflicted
+++ resolved
@@ -52,19 +52,10 @@
 
 	<table id="receipt_items">
 		<tr>
-<<<<<<< HEAD
 			<th style="width:40%;"><?php echo $this->lang->line('items_item'); ?></th>
 			<th style="width:20%;"><?php echo $this->lang->line('common_price'); ?></th>
 			<th style="width:20%;"><?php echo $this->lang->line('sales_quantity'); ?></th>
 			<th style="width:15%;text-align:right;"><?php echo $this->lang->line('sales_total'); ?></th>
-=======
-		<td><span class='long_name'><?php echo $item['name']; ?></span><span class='short_name'><?php echo character_limiter($item['name'],10); ?></span></td>
-		<td><?php echo to_currency($item['price']); ?></td>
-		<td><?php 
-			echo $item['quantity'] . " " . ($show_stock_locations ? " [" . $item['stock_name'] . "]" : ""); 
-		?>&nbsp;&nbsp;&nbsp;x <?php echo $item['receiving_quantity'] != 0 ? $item['receiving_quantity'] : 1; ?></td>
-		<td><div class="total-value"><?php echo to_currency($item['total']); ?></div></td>
->>>>>>> 7937e880
 		</tr>
 
 		<?php
@@ -72,7 +63,7 @@
 		{
 		?>
 			<tr>
-				<td><span class='long_name'><?php echo base64_decode($item['name']); ?></span><span class='short_name'><?php echo character_limiter(base64_decode($item['name']),10); ?></span></td>
+				<td><span class='long_name'><?php echo $item['name']; ?></span><span class='short_name'><?php echo character_limiter($item['name'],10); ?></span></td>
 				<td><?php echo to_currency($item['price']); ?></td>
 				<td><?php echo $item['quantity'] . " " . ($show_stock_locations ? " [" . $item['stock_name'] . "]" : ""); 
 				?>&nbsp;&nbsp;&nbsp;x <?php echo $item['receiving_quantity'] != 0 ? $item['receiving_quantity'] : 1; ?></td>
