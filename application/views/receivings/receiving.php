<?php $this->load->view("partial/header"); ?>

<div id="page_title"><?php echo $this->lang->line('recvs_register'); ?></div>

<?php
if (isset($error))
{
	echo "<div class='alert alert-dismissible alert-danger'>".$error."</div>";
}
?>

<div id="register_wrapper">

<!-- Top register controls -->

	<?php echo form_open("receivings/change_mode", array('id'=>'mode_form', 'class'=>'form-horizontal panel panel-default')); ?>
		<div class="panel-body form-group">
			<ul>
				<li class="float_left first_li">
					<label class="control-label"><?php echo $this->lang->line('recvs_mode'); ?></label>
				</li>
				<li class="float_left">
					<?php echo form_dropdown('mode', $modes, $mode, array('onchange'=>"$('#mode_form').submit();", 'class'=>'selectpicker show-menu-arrow', 'data-style'=>'btn-default btn-sm', 'data-width'=>'fit')); ?>
				</li>

				<?php 
				if ($show_stock_locations)
				{
				?>
					<li class="float_left">
						<label class="control-label"><?php echo $this->lang->line('recvs_stock_source'); ?></label>
					</li>
					<li class="float_left">
						<?php echo form_dropdown('stock_source', $stock_locations, $stock_source, array('onchange'=>"$('#mode_form').submit();", 'class'=>'selectpicker show-menu-arrow', 'data-style'=>'btn-default btn-sm', 'data-width'=>'fit')); ?>
					</li>
					
					<?php
					if($mode=='requisition')
					{
					?>
						<li class="float_left">
							<label class="control-label"><?php echo $this->lang->line('recvs_stock_destination'); ?></label>
						</li>
						<li class="float_left">
							<?php echo form_dropdown('stock_destination', $stock_locations, $stock_destination, array('onchange'=>"$('#mode_form').submit();", 'class'=>'selectpicker show-menu-arrow', 'data-style'=>'btn-default btn-sm', 'data-width'=>'fit')); ?>
						</li>
				<?php
					}
				}
				?>
			</ul>
		</div>
	<?php echo form_close(); ?>

	<?php echo form_open("receivings/add", array('id'=>'add_item_form', 'class'=>'form-horizontal panel panel-default')); ?>
		<div class="panel-body form-group">
			<ul>
				<li class="float_left first_li">
					<label for="item", class='control-label'>
						<?php
						if($mode=='receive' or $mode=='requisition')
						{
						?>
							<?php echo $this->lang->line('recvs_find_or_scan_item'); ?>
						<?php
						}
						else
						{
						?>
							<?php echo $this->lang->line('recvs_find_or_scan_item_or_receipt'); ?>
						<?php
						}
						?>			
					</label>
				</li>
				<li class="float_left">
					<?php echo form_input(array('name'=>'item', 'id'=>'item', 'class'=>'form-control input-sm', 'size'=>'50', 'tabindex'=>'1')); ?>
				</li>
				<li class="float_right">
					<?php echo anchor("items/view/-1", $this->lang->line('sales_new_item'), 
							array('class'=>'btn btn-info btn-sm modal-dlg modal-btn-new modal-btn-submit', 'id'=>'new_item_button', 'title'=>$this->lang->line('sales_new_item'))); ?>
				</li>
			</ul>
		</div>
	<?php echo form_close(); ?>
	
<!-- Receiving Items List -->

<<<<<<< HEAD
	<table class="sales_table_100" id="register">
		<thead>
			<tr>
				<th style="width:10%;"><?php echo $this->lang->line('common_delete'); ?></th>
				<th style="width:35%;"><?php echo $this->lang->line('recvs_item_name'); ?></th>
				<th style="width:10%;"><?php echo $this->lang->line('recvs_cost'); ?></th>
				<th style="width:10%;"><?php echo $this->lang->line('recvs_quantity'); ?></th>
				<th style="width:5%;"></th>
				<th style="width:10%;"><?php echo $this->lang->line('recvs_discount'); ?></th>
				<th style="width:10%;"><?php echo $this->lang->line('recvs_total'); ?></th>
				<th style="width:10%;"><?php echo $this->lang->line('recvs_edit'); ?></th>
			</tr>
		</thead>

		<tbody id="cart_contents">
			<?php
			if(count($cart) == 0)
=======
<table id="register">
<thead>
<tr>
	<th style="width:11%;"><?php echo $this->lang->line('common_delete'); ?></th>
	<th style="width:30%;"><?php echo $this->lang->line('recvs_item_name'); ?></th>
	<th style="width:11%;"><?php echo $this->lang->line('recvs_cost'); ?></th>
	<th style="width:5%;"><?php echo $this->lang->line('recvs_quantity'); ?></th>
	<th style="width:6%;"></th>
	<th style="width:11%;"><?php echo $this->lang->line('recvs_discount'); ?></th>
	<th style="width:15%;"><?php echo $this->lang->line('recvs_total'); ?></th>
	<th style="width:11%;"><?php echo $this->lang->line('recvs_edit'); ?></th>
</tr>
</thead>
<tbody id="cart_contents">
<?php
if(count($cart)==0)
{
?>
<tr><td colspan='8'>
<div class='warning_message' style='padding:7px;'><?php echo $this->lang->line('sales_no_items_in_cart'); ?></div>
</td></tr>
<?php
}
else
{
	foreach(array_reverse($cart, true) as $line=>$item)
	{
        echo form_open("receivings/edit_item/$line");
		
?>
	    <tr>
	    <td><?php echo anchor("receivings/delete_item/$line",'['.$this->lang->line('common_delete').']');?></td>
		<td style="align:center;"><?php echo $item['name']; ?><br /> [<?php echo $item['in_stock']; ?> in <?php echo $item['stock_name']; ?>]
            <?php echo form_hidden('location', $item['item_location']); ?></td>

		<?php if ($items_module_allowed && $mode !='requisition')
		{
		?>
			<td><?php echo form_input(array('name'=>'price','value'=>$item['price'],'size'=>'6'));?></td>
		<?php
		}
		else
		{
		?>
			<td><?php echo $item['price']; ?></td>
			<?php echo form_hidden('price',$item['price']); ?>
		<?php
		}
		?>
		
		<td>
		<?php
            echo form_input(array('name'=>'quantity','value'=>$item['quantity'],'size'=>'2'));
            if ($item['receiving_quantity'] > 1) 
>>>>>>> 7937e880
			{
			?>
				<tr>
					<td colspan='8'>
						<div class='alert alert-dismissible alert-info'><?php echo $this->lang->line('sales_no_items_in_cart'); ?></div>
					</td>
				</tr>
			<?php
			}
			else
			{
				foreach(array_reverse($cart, true) as $line=>$item)
				{
			?>
					<?php echo form_open("receivings/edit_item/$line", array('class'=>'form-horizontal')); ?>
						<tr>
							<td><?php echo anchor("receivings/delete_item/$line", '<span class="glyphicon glyphicon-trash"></span>');?></td>
							<td style="align: center;"><?php echo base64_decode($item['name']); ?><br /> [<?php echo $item['in_stock']; ?> in <?php echo $item['stock_name']; ?>]
								<?php echo form_hidden('location', $item['item_location']); ?></td>

							<?php 
							if ($items_module_allowed && $mode !='requisition')
							{
							?>
								<td><?php echo form_input(array('name'=>'price', 'class'=>'form-control input-sm', 'value'=>$item['price']));?></td>
							<?php
							}
							else
							{
							?>
								<td><?php echo $item['price']; ?></td>
								<?php echo form_hidden('price',$item['price']); ?>
							<?php
							}
							?>
							
							<td><?php echo form_input(array('name'=>'quantity', 'class'=>'form-control input-sm', 'value'=>$item['quantity'])); ?></td>
							<?php
							if ($item['receiving_quantity'] > 1) 
							{
							?>
								<td>x <?php echo $item['receiving_quantity']; ?></td>	
							<?php 
							}
							else
							{
							?>
								<td></td>
							<?php 
							}
							?>
						
							<?php       
							if ($items_module_allowed && $mode!='requisition')
							{
							?>
								<td><?php echo form_input(array('name'=>'discount', 'class'=>'form-control input-sm', 'value'=>$item['discount']));?></td>
							<?php
							}
							else
							{
							?>
								<td><?php echo $item['discount']; ?></td>
								<?php echo form_hidden('discount',$item['discount']); ?>
							<?php
							}
							?>
							<td><?php echo to_currency($item['price']*$item['quantity']-$item['price']*$item['quantity']*$item['discount']/100); ?></td>
							<td><?php echo form_submit(array('name'=>'edit_item', 'value'=>$this->lang->line('sales_edit_item'), 'class'=>'btn btn-default btn-xs'));?></td>
						</tr>
						<tr>
							<?php 
							if($item['allow_alt_description']==1)
							{
							?>
								<td style="color: #2F4F4F;"><?php echo $this->lang->line('sales_description_abbrv').':';?></td>
							<?php 
							} 
							?>
							<td colspan='2' style="text-align: left;">
								<?php
								if($item['allow_alt_description']==1)
								{
									echo form_input(array('name'=>'description', 'class'=>'form-control input-sm', 'value'=>base64_decode($item['description'])));
								}
								else
								{
									if (base64_decode($item['description'])!='')
									{
										echo base64_decode($item['description']);
										echo form_hidden('description',base64_decode($item['description']));
									}
									else
									{
										echo $this->lang->line('sales_no_description');
										echo form_hidden('description','');
									}
								}
								?>
							</td>
							<td colspan='6'></td>
						</tr>
					<?php echo form_close(); ?>
			<?php
<<<<<<< HEAD
				}
			}
=======
	        	if($item['allow_alt_description']==1)
	        	{
	        		echo form_input(array('name'=>'description','value'=>$item['description'],'size'=>'20'));
	        	}
	        	else
	        	{
					if ($item['description']!='')
					{
						echo $item['description'];
	        			echo form_hidden('description',$item['description']);
	        		}
	        		else
	        		{
	        		    echo $this->lang->line('sales_no_description');
	           			echo form_hidden('description','');
	        		}
	        	}
>>>>>>> 7937e880
			?>
		</tbody>
	</table>
</div>

<!-- Overall Receiving -->

<div id="overall_sale" class="panel panel-default">
	<div class="panel-body">
		<?php
		if(isset($supplier))
		{
			echo $this->lang->line("recvs_supplier").': <b>'.$supplier. '</b><br />';
			echo anchor("receivings/delete_supplier",'['.$this->lang->line('common_delete').' '.$this->lang->line('suppliers_supplier').']');
		}
		else
		{
		?>
			<?php echo form_open("receivings/select_supplier", array('id'=>'select_supplier_form', 'class'=>'form-horizontal')); ?>
				<div class="form-group" id="select_customer">
					<label id="supplier_label" for="supplier" class="control-label" style="margin-bottom: 1em; margin-top: -1em;"><?php echo $this->lang->line('recvs_select_supplier'); ?></label>
					<?php echo form_input(array('name'=>'supplier', 'id'=>'supplier', 'class'=>'form-control input-sm', 'value'=>$this->lang->line('recvs_start_typing_supplier_name'))); ?>
					
					<?php echo anchor("suppliers/view/-1", $this->lang->line('recvs_new_supplier'), 
								array('class'=>'btn btn-info btn-sm modal-dlg modal-btn-submit none', 'id'=>'new_supplier_button', 'title'=>$this->lang->line('recvs_new_supplier'))); ?>
				</div>
			<?php echo form_close(); ?>
		<?php
		}
		?>

		<table class="sales_table_100" id="sale_totals">
			<tr>
				<?php
				if($mode != 'requisition')
				{
				?>
					<th style="width: 55%;"><?php echo $this->lang->line('sales_total'); ?></th>
					<th style="width: 45%; text-align: right;"><?php echo to_currency($total); ?></th>
				<?php 
				}
				else
				{
				?>
					<th style="width: 55%;"></th>
					<th style="width: 45%; text-align: right;"></th>
				<?php 
				}
				?>
			</tr>
		</table>

		<?php
		if(count($cart) > 0)
		{
		?>
			<div id="finish_sale">
				<?php
				if($mode == 'requisition')
				{
				?>
					<?php echo form_open("receivings/requisition_complete", array('id'=>'finish_receiving_form', 'class'=>'form-horizontal')); ?>
						<div class="form-group form-group-sm">
							<label id="comment_label" for="comment"><?php echo $this->lang->line('common_comments'); ?></label>
							<?php echo form_textarea(array('name'=>'comment', 'id'=>'comment', 'class'=>'form-control input-sm', 'value'=>$comment, 'rows'=>'4')); ?>

							<div class="btn btn-sm btn-danger pull-left" id='cancel_receiving_button'><?php echo $this->lang->line('recvs_cancel_receiving'); ?></div>
							
							<div class="btn btn-sm btn-success pull-right" id='finish_receiving_button'><?php echo $this->lang->line('recvs_complete_receiving'); ?></div>
						</div>
					<?php echo form_close(); ?>
				<?php
				}
				else
				{
				?>
					<?php echo form_open("receivings/complete", array('id'=>'finish_receiving_form', 'class'=>'form-horizontal')); ?>
						<div class="form-group form-group-sm">
							<label id="comment_label" for="comment"><?php echo $this->lang->line('common_comments'); ?></label>
							<?php echo form_textarea(array('name'=>'comment', 'id'=>'comment', 'class'=>'form-control input-sm', 'value'=>$comment, 'rows'=>'4'));?>

							<table class="sales_table_100" id="payment_details">
								<tr>
									<td><?php echo $this->lang->line('recvs_print_after_sale'); ?></td>
									<td>
										<?php echo form_checkbox(array('name'=>'recv_print_after_sale', 'id'=>'recv_print_after_sale', 'class'=>'checkbox', 'value'=>1, 'checked'=>$print_after_sale)); ?>
									</td>
								</tr>

								<?php
								if ($mode == "receive") 
								{
								?>
									<tr>
										<td><?php echo $this->lang->line('recvs_invoice_enable'); ?></td>
										<td>
											<?php echo form_checkbox(array('name'=>'recv_invoice_enable', 'id'=>'recv_invoice_enable', 'class'=>'checkbox', 'value'=>1, 'checked'=>$invoice_number_enabled)); ?>
										</td>
									</tr>
									<tr>
										<td><?php echo $this->lang->line('recvs_invoice_number');?></td>
										<td>
											<?php echo form_input(array('name'=>'recv_invoice_number', 'id'=>'recv_invoice_number', 'class'=>'form-control input-sm', 'value'=>$invoice_number, 'size'=>5));?>
										</td>
									</tr>
								<?php 
								}
								?>
								<tr>
									<td><?php echo $this->lang->line('sales_payment'); ?></td>
									<td>
										<?php echo form_dropdown('payment_type', $payment_options, array(), array('id'=>'payment_types', 'class'=>'selectpicker show-menu-arrow', 'data-style'=>'btn-default btn-sm', 'data-width'=>'auto')); ?>
									</td>
								</tr>

								<tr>
									<td><?php echo $this->lang->line('sales_amount_tendered'); ?></td>
									<td>
										<?php echo form_input(array('name'=>'amount_tendered', 'value'=>'', 'class'=>'form-control input-sm', 'size'=>'5')); ?>
									</td>
								</tr>
							</table>

							<div class='btn btn-sm btn-danger pull-left' id='cancel_receiving_button'><?php echo $this->lang->line('recvs_cancel_receiving') ?></div>
							
							<div class='btn btn-sm btn-success pull-right' id='finish_receiving_button'><?php echo $this->lang->line('recvs_complete_receiving') ?></div>
						</div>
					<?php echo form_close(); ?>
				<?php
				}
				?>
			</div>
		<?php
		}
		?>
	</div>
</div>

<script type="text/javascript" language="javascript">
$(document).ready(function()
{
    $("#item").autocomplete(
    {
		source: '<?php echo site_url("receivings/item_search"); ?>',
    	minChars:0,
       	delay:10,
       	autoFocus: false,
		select:	function (a, ui) {
			$(this).val(ui.item.value);
			$("#add_item_form").submit();
		}
    });

    $('#item').focus();

	$('#item').blur(function()
    {
    	$(this).attr('value',"<?php echo $this->lang->line('sales_start_typing_item_name'); ?>");
    });

	$('#comment').keyup(function() 
	{
		$.post('<?php echo site_url("receivings/set_comment");?>', {comment: $('#comment').val()});
	});

	$('#recv_invoice_number').keyup(function() 
	{
		$.post('<?php echo site_url("receivings/set_invoice_number");?>', {recv_invoice_number: $('#recv_invoice_number').val()});
	});

	$("#recv_print_after_sale").change(function()
	{
		$.post('<?php echo site_url("receivings/set_print_after_sale");?>', {recv_print_after_sale: $(this).is(":checked")});
	});

	var enable_invoice_number = function() 
	{
		var enabled = $("#recv_invoice_enable").is(":checked");
		$("#recv_invoice_number").prop("disabled", !enabled).parents('tr').show();
		return enabled;
	}

	enable_invoice_number();

	$("#recv_invoice_enable").change(function()
	{
		var enabled = enable_invoice_number();
		$.post('<?php echo site_url("receivings/set_invoice_number_enabled");?>', {recv_invoice_number_enabled: enabled});
		
	});

	$('#item,#supplier').click(function()
    {
    	$(this).attr('value','');
    });

    $("#supplier").autocomplete(
    {
		source: '<?php echo site_url("suppliers/suggest"); ?>',
    	minChars:0,
    	delay:10,
		select: function (a, ui) {
			$(this).val(ui.item.value);
			$("#select_supplier_form").submit();
		}
    });

    $('#supplier').blur(function()
    {
    	$(this).attr('value',"<?php echo $this->lang->line('recvs_start_typing_supplier_name'); ?>");
    });

    $("#finish_receiving_button").click(function()
    {
   		$('#finish_receiving_form').submit();
    });

    $("#cancel_receiving_button").click(function()
    {
    	if (confirm('<?php echo $this->lang->line("recvs_confirm_cancel_receiving"); ?>'))
    	{
			$('#finish_receiving_form').attr('action', '<?php echo site_url("receivings/cancel_receiving"); ?>');
    		$('#finish_receiving_form').submit();
    	}
    });
});

function post_item_form_submit(response, stay_open)
{
	if(response.success)
	{
		$("#item").attr("value",response.item_id);
		if (stay_open)
		{
			$("#add_item_form").ajaxSubmit();
		}
		else
		{
			$("#add_item_form").submit();
		}
	}
}

function post_person_form_submit(response)
{
	if(response.success)
	{
		$("#supplier").attr("value",response.person_id);
		$("#select_supplier_form").submit();
	}
}

</script>
<?php $this->load->view("partial/footer"); ?>
<|MERGE_RESOLUTION|>--- conflicted
+++ resolved
@@ -1,542 +1,465 @@
-<?php $this->load->view("partial/header"); ?>
-
-<div id="page_title"><?php echo $this->lang->line('recvs_register'); ?></div>
-
-<?php
-if (isset($error))
-{
-	echo "<div class='alert alert-dismissible alert-danger'>".$error."</div>";
-}
-?>
-
-<div id="register_wrapper">
-
-<!-- Top register controls -->
-
-	<?php echo form_open("receivings/change_mode", array('id'=>'mode_form', 'class'=>'form-horizontal panel panel-default')); ?>
-		<div class="panel-body form-group">
-			<ul>
-				<li class="float_left first_li">
-					<label class="control-label"><?php echo $this->lang->line('recvs_mode'); ?></label>
-				</li>
-				<li class="float_left">
-					<?php echo form_dropdown('mode', $modes, $mode, array('onchange'=>"$('#mode_form').submit();", 'class'=>'selectpicker show-menu-arrow', 'data-style'=>'btn-default btn-sm', 'data-width'=>'fit')); ?>
-				</li>
-
-				<?php 
-				if ($show_stock_locations)
-				{
-				?>
-					<li class="float_left">
-						<label class="control-label"><?php echo $this->lang->line('recvs_stock_source'); ?></label>
-					</li>
-					<li class="float_left">
-						<?php echo form_dropdown('stock_source', $stock_locations, $stock_source, array('onchange'=>"$('#mode_form').submit();", 'class'=>'selectpicker show-menu-arrow', 'data-style'=>'btn-default btn-sm', 'data-width'=>'fit')); ?>
-					</li>
-					
-					<?php
-					if($mode=='requisition')
-					{
-					?>
-						<li class="float_left">
-							<label class="control-label"><?php echo $this->lang->line('recvs_stock_destination'); ?></label>
-						</li>
-						<li class="float_left">
-							<?php echo form_dropdown('stock_destination', $stock_locations, $stock_destination, array('onchange'=>"$('#mode_form').submit();", 'class'=>'selectpicker show-menu-arrow', 'data-style'=>'btn-default btn-sm', 'data-width'=>'fit')); ?>
-						</li>
-				<?php
-					}
-				}
-				?>
-			</ul>
-		</div>
-	<?php echo form_close(); ?>
-
-	<?php echo form_open("receivings/add", array('id'=>'add_item_form', 'class'=>'form-horizontal panel panel-default')); ?>
-		<div class="panel-body form-group">
-			<ul>
-				<li class="float_left first_li">
-					<label for="item", class='control-label'>
-						<?php
-						if($mode=='receive' or $mode=='requisition')
-						{
-						?>
-							<?php echo $this->lang->line('recvs_find_or_scan_item'); ?>
-						<?php
-						}
-						else
-						{
-						?>
-							<?php echo $this->lang->line('recvs_find_or_scan_item_or_receipt'); ?>
-						<?php
-						}
-						?>			
-					</label>
-				</li>
-				<li class="float_left">
-					<?php echo form_input(array('name'=>'item', 'id'=>'item', 'class'=>'form-control input-sm', 'size'=>'50', 'tabindex'=>'1')); ?>
-				</li>
-				<li class="float_right">
-					<?php echo anchor("items/view/-1", $this->lang->line('sales_new_item'), 
-							array('class'=>'btn btn-info btn-sm modal-dlg modal-btn-new modal-btn-submit', 'id'=>'new_item_button', 'title'=>$this->lang->line('sales_new_item'))); ?>
-				</li>
-			</ul>
-		</div>
-	<?php echo form_close(); ?>
-	
-<!-- Receiving Items List -->
-
-<<<<<<< HEAD
-	<table class="sales_table_100" id="register">
-		<thead>
-			<tr>
-				<th style="width:10%;"><?php echo $this->lang->line('common_delete'); ?></th>
-				<th style="width:35%;"><?php echo $this->lang->line('recvs_item_name'); ?></th>
-				<th style="width:10%;"><?php echo $this->lang->line('recvs_cost'); ?></th>
-				<th style="width:10%;"><?php echo $this->lang->line('recvs_quantity'); ?></th>
-				<th style="width:5%;"></th>
-				<th style="width:10%;"><?php echo $this->lang->line('recvs_discount'); ?></th>
-				<th style="width:10%;"><?php echo $this->lang->line('recvs_total'); ?></th>
-				<th style="width:10%;"><?php echo $this->lang->line('recvs_edit'); ?></th>
-			</tr>
-		</thead>
-
-		<tbody id="cart_contents">
-			<?php
-			if(count($cart) == 0)
-=======
-<table id="register">
-<thead>
-<tr>
-	<th style="width:11%;"><?php echo $this->lang->line('common_delete'); ?></th>
-	<th style="width:30%;"><?php echo $this->lang->line('recvs_item_name'); ?></th>
-	<th style="width:11%;"><?php echo $this->lang->line('recvs_cost'); ?></th>
-	<th style="width:5%;"><?php echo $this->lang->line('recvs_quantity'); ?></th>
-	<th style="width:6%;"></th>
-	<th style="width:11%;"><?php echo $this->lang->line('recvs_discount'); ?></th>
-	<th style="width:15%;"><?php echo $this->lang->line('recvs_total'); ?></th>
-	<th style="width:11%;"><?php echo $this->lang->line('recvs_edit'); ?></th>
-</tr>
-</thead>
-<tbody id="cart_contents">
-<?php
-if(count($cart)==0)
-{
-?>
-<tr><td colspan='8'>
-<div class='warning_message' style='padding:7px;'><?php echo $this->lang->line('sales_no_items_in_cart'); ?></div>
-</td></tr>
-<?php
-}
-else
-{
-	foreach(array_reverse($cart, true) as $line=>$item)
-	{
-        echo form_open("receivings/edit_item/$line");
-		
-?>
-	    <tr>
-	    <td><?php echo anchor("receivings/delete_item/$line",'['.$this->lang->line('common_delete').']');?></td>
-		<td style="align:center;"><?php echo $item['name']; ?><br /> [<?php echo $item['in_stock']; ?> in <?php echo $item['stock_name']; ?>]
-            <?php echo form_hidden('location', $item['item_location']); ?></td>
-
-		<?php if ($items_module_allowed && $mode !='requisition')
-		{
-		?>
-			<td><?php echo form_input(array('name'=>'price','value'=>$item['price'],'size'=>'6'));?></td>
-		<?php
-		}
-		else
-		{
-		?>
-			<td><?php echo $item['price']; ?></td>
-			<?php echo form_hidden('price',$item['price']); ?>
-		<?php
-		}
-		?>
-		
-		<td>
-		<?php
-            echo form_input(array('name'=>'quantity','value'=>$item['quantity'],'size'=>'2'));
-            if ($item['receiving_quantity'] > 1) 
->>>>>>> 7937e880
-			{
-			?>
-				<tr>
-					<td colspan='8'>
-						<div class='alert alert-dismissible alert-info'><?php echo $this->lang->line('sales_no_items_in_cart'); ?></div>
-					</td>
-				</tr>
-			<?php
-			}
-			else
-			{
-				foreach(array_reverse($cart, true) as $line=>$item)
-				{
-			?>
-					<?php echo form_open("receivings/edit_item/$line", array('class'=>'form-horizontal')); ?>
-						<tr>
-							<td><?php echo anchor("receivings/delete_item/$line", '<span class="glyphicon glyphicon-trash"></span>');?></td>
-							<td style="align: center;"><?php echo base64_decode($item['name']); ?><br /> [<?php echo $item['in_stock']; ?> in <?php echo $item['stock_name']; ?>]
-								<?php echo form_hidden('location', $item['item_location']); ?></td>
-
-							<?php 
-							if ($items_module_allowed && $mode !='requisition')
-							{
-							?>
-								<td><?php echo form_input(array('name'=>'price', 'class'=>'form-control input-sm', 'value'=>$item['price']));?></td>
-							<?php
-							}
-							else
-							{
-							?>
-								<td><?php echo $item['price']; ?></td>
-								<?php echo form_hidden('price',$item['price']); ?>
-							<?php
-							}
-							?>
-							
-							<td><?php echo form_input(array('name'=>'quantity', 'class'=>'form-control input-sm', 'value'=>$item['quantity'])); ?></td>
-							<?php
-							if ($item['receiving_quantity'] > 1) 
-							{
-							?>
-								<td>x <?php echo $item['receiving_quantity']; ?></td>	
-							<?php 
-							}
-							else
-							{
-							?>
-								<td></td>
-							<?php 
-							}
-							?>
-						
-							<?php       
-							if ($items_module_allowed && $mode!='requisition')
-							{
-							?>
-								<td><?php echo form_input(array('name'=>'discount', 'class'=>'form-control input-sm', 'value'=>$item['discount']));?></td>
-							<?php
-							}
-							else
-							{
-							?>
-								<td><?php echo $item['discount']; ?></td>
-								<?php echo form_hidden('discount',$item['discount']); ?>
-							<?php
-							}
-							?>
-							<td><?php echo to_currency($item['price']*$item['quantity']-$item['price']*$item['quantity']*$item['discount']/100); ?></td>
-							<td><?php echo form_submit(array('name'=>'edit_item', 'value'=>$this->lang->line('sales_edit_item'), 'class'=>'btn btn-default btn-xs'));?></td>
-						</tr>
-						<tr>
-							<?php 
-							if($item['allow_alt_description']==1)
-							{
-							?>
-								<td style="color: #2F4F4F;"><?php echo $this->lang->line('sales_description_abbrv').':';?></td>
-							<?php 
-							} 
-							?>
-							<td colspan='2' style="text-align: left;">
-								<?php
-								if($item['allow_alt_description']==1)
-								{
-									echo form_input(array('name'=>'description', 'class'=>'form-control input-sm', 'value'=>base64_decode($item['description'])));
-								}
-								else
-								{
-									if (base64_decode($item['description'])!='')
-									{
-										echo base64_decode($item['description']);
-										echo form_hidden('description',base64_decode($item['description']));
-									}
-									else
-									{
-										echo $this->lang->line('sales_no_description');
-										echo form_hidden('description','');
-									}
-								}
-								?>
-							</td>
-							<td colspan='6'></td>
-						</tr>
-					<?php echo form_close(); ?>
-			<?php
-<<<<<<< HEAD
-				}
-			}
-=======
-	        	if($item['allow_alt_description']==1)
-	        	{
-	        		echo form_input(array('name'=>'description','value'=>$item['description'],'size'=>'20'));
-	        	}
-	        	else
-	        	{
-					if ($item['description']!='')
-					{
-						echo $item['description'];
-	        			echo form_hidden('description',$item['description']);
-	        		}
-	        		else
-	        		{
-	        		    echo $this->lang->line('sales_no_description');
-	           			echo form_hidden('description','');
-	        		}
-	        	}
->>>>>>> 7937e880
-			?>
-		</tbody>
-	</table>
-</div>
-
-<!-- Overall Receiving -->
-
-<div id="overall_sale" class="panel panel-default">
-	<div class="panel-body">
-		<?php
-		if(isset($supplier))
-		{
-			echo $this->lang->line("recvs_supplier").': <b>'.$supplier. '</b><br />';
-			echo anchor("receivings/delete_supplier",'['.$this->lang->line('common_delete').' '.$this->lang->line('suppliers_supplier').']');
-		}
-		else
-		{
-		?>
-			<?php echo form_open("receivings/select_supplier", array('id'=>'select_supplier_form', 'class'=>'form-horizontal')); ?>
-				<div class="form-group" id="select_customer">
-					<label id="supplier_label" for="supplier" class="control-label" style="margin-bottom: 1em; margin-top: -1em;"><?php echo $this->lang->line('recvs_select_supplier'); ?></label>
-					<?php echo form_input(array('name'=>'supplier', 'id'=>'supplier', 'class'=>'form-control input-sm', 'value'=>$this->lang->line('recvs_start_typing_supplier_name'))); ?>
-					
-					<?php echo anchor("suppliers/view/-1", $this->lang->line('recvs_new_supplier'), 
-								array('class'=>'btn btn-info btn-sm modal-dlg modal-btn-submit none', 'id'=>'new_supplier_button', 'title'=>$this->lang->line('recvs_new_supplier'))); ?>
-				</div>
-			<?php echo form_close(); ?>
-		<?php
-		}
-		?>
-
-		<table class="sales_table_100" id="sale_totals">
-			<tr>
-				<?php
-				if($mode != 'requisition')
-				{
-				?>
-					<th style="width: 55%;"><?php echo $this->lang->line('sales_total'); ?></th>
-					<th style="width: 45%; text-align: right;"><?php echo to_currency($total); ?></th>
-				<?php 
-				}
-				else
-				{
-				?>
-					<th style="width: 55%;"></th>
-					<th style="width: 45%; text-align: right;"></th>
-				<?php 
-				}
-				?>
-			</tr>
-		</table>
-
-		<?php
-		if(count($cart) > 0)
-		{
-		?>
-			<div id="finish_sale">
-				<?php
-				if($mode == 'requisition')
-				{
-				?>
-					<?php echo form_open("receivings/requisition_complete", array('id'=>'finish_receiving_form', 'class'=>'form-horizontal')); ?>
-						<div class="form-group form-group-sm">
-							<label id="comment_label" for="comment"><?php echo $this->lang->line('common_comments'); ?></label>
-							<?php echo form_textarea(array('name'=>'comment', 'id'=>'comment', 'class'=>'form-control input-sm', 'value'=>$comment, 'rows'=>'4')); ?>
-
-							<div class="btn btn-sm btn-danger pull-left" id='cancel_receiving_button'><?php echo $this->lang->line('recvs_cancel_receiving'); ?></div>
-							
-							<div class="btn btn-sm btn-success pull-right" id='finish_receiving_button'><?php echo $this->lang->line('recvs_complete_receiving'); ?></div>
-						</div>
-					<?php echo form_close(); ?>
-				<?php
-				}
-				else
-				{
-				?>
-					<?php echo form_open("receivings/complete", array('id'=>'finish_receiving_form', 'class'=>'form-horizontal')); ?>
-						<div class="form-group form-group-sm">
-							<label id="comment_label" for="comment"><?php echo $this->lang->line('common_comments'); ?></label>
-							<?php echo form_textarea(array('name'=>'comment', 'id'=>'comment', 'class'=>'form-control input-sm', 'value'=>$comment, 'rows'=>'4'));?>
-
-							<table class="sales_table_100" id="payment_details">
-								<tr>
-									<td><?php echo $this->lang->line('recvs_print_after_sale'); ?></td>
-									<td>
-										<?php echo form_checkbox(array('name'=>'recv_print_after_sale', 'id'=>'recv_print_after_sale', 'class'=>'checkbox', 'value'=>1, 'checked'=>$print_after_sale)); ?>
-									</td>
-								</tr>
-
-								<?php
-								if ($mode == "receive") 
-								{
-								?>
-									<tr>
-										<td><?php echo $this->lang->line('recvs_invoice_enable'); ?></td>
-										<td>
-											<?php echo form_checkbox(array('name'=>'recv_invoice_enable', 'id'=>'recv_invoice_enable', 'class'=>'checkbox', 'value'=>1, 'checked'=>$invoice_number_enabled)); ?>
-										</td>
-									</tr>
-									<tr>
-										<td><?php echo $this->lang->line('recvs_invoice_number');?></td>
-										<td>
-											<?php echo form_input(array('name'=>'recv_invoice_number', 'id'=>'recv_invoice_number', 'class'=>'form-control input-sm', 'value'=>$invoice_number, 'size'=>5));?>
-										</td>
-									</tr>
-								<?php 
-								}
-								?>
-								<tr>
-									<td><?php echo $this->lang->line('sales_payment'); ?></td>
-									<td>
-										<?php echo form_dropdown('payment_type', $payment_options, array(), array('id'=>'payment_types', 'class'=>'selectpicker show-menu-arrow', 'data-style'=>'btn-default btn-sm', 'data-width'=>'auto')); ?>
-									</td>
-								</tr>
-
-								<tr>
-									<td><?php echo $this->lang->line('sales_amount_tendered'); ?></td>
-									<td>
-										<?php echo form_input(array('name'=>'amount_tendered', 'value'=>'', 'class'=>'form-control input-sm', 'size'=>'5')); ?>
-									</td>
-								</tr>
-							</table>
-
-							<div class='btn btn-sm btn-danger pull-left' id='cancel_receiving_button'><?php echo $this->lang->line('recvs_cancel_receiving') ?></div>
-							
-							<div class='btn btn-sm btn-success pull-right' id='finish_receiving_button'><?php echo $this->lang->line('recvs_complete_receiving') ?></div>
-						</div>
-					<?php echo form_close(); ?>
-				<?php
-				}
-				?>
-			</div>
-		<?php
-		}
-		?>
-	</div>
-</div>
-
-<script type="text/javascript" language="javascript">
-$(document).ready(function()
-{
-    $("#item").autocomplete(
-    {
-		source: '<?php echo site_url("receivings/item_search"); ?>',
-    	minChars:0,
-       	delay:10,
-       	autoFocus: false,
-		select:	function (a, ui) {
-			$(this).val(ui.item.value);
-			$("#add_item_form").submit();
-		}
-    });
-
-    $('#item').focus();
-
-	$('#item').blur(function()
-    {
-    	$(this).attr('value',"<?php echo $this->lang->line('sales_start_typing_item_name'); ?>");
-    });
-
-	$('#comment').keyup(function() 
-	{
-		$.post('<?php echo site_url("receivings/set_comment");?>', {comment: $('#comment').val()});
-	});
-
-	$('#recv_invoice_number').keyup(function() 
-	{
-		$.post('<?php echo site_url("receivings/set_invoice_number");?>', {recv_invoice_number: $('#recv_invoice_number').val()});
-	});
-
-	$("#recv_print_after_sale").change(function()
-	{
-		$.post('<?php echo site_url("receivings/set_print_after_sale");?>', {recv_print_after_sale: $(this).is(":checked")});
-	});
-
-	var enable_invoice_number = function() 
-	{
-		var enabled = $("#recv_invoice_enable").is(":checked");
-		$("#recv_invoice_number").prop("disabled", !enabled).parents('tr').show();
-		return enabled;
-	}
-
-	enable_invoice_number();
-
-	$("#recv_invoice_enable").change(function()
-	{
-		var enabled = enable_invoice_number();
-		$.post('<?php echo site_url("receivings/set_invoice_number_enabled");?>', {recv_invoice_number_enabled: enabled});
-		
-	});
-
-	$('#item,#supplier').click(function()
-    {
-    	$(this).attr('value','');
-    });
-
-    $("#supplier").autocomplete(
-    {
-		source: '<?php echo site_url("suppliers/suggest"); ?>',
-    	minChars:0,
-    	delay:10,
-		select: function (a, ui) {
-			$(this).val(ui.item.value);
-			$("#select_supplier_form").submit();
-		}
-    });
-
-    $('#supplier').blur(function()
-    {
-    	$(this).attr('value',"<?php echo $this->lang->line('recvs_start_typing_supplier_name'); ?>");
-    });
-
-    $("#finish_receiving_button").click(function()
-    {
-   		$('#finish_receiving_form').submit();
-    });
-
-    $("#cancel_receiving_button").click(function()
-    {
-    	if (confirm('<?php echo $this->lang->line("recvs_confirm_cancel_receiving"); ?>'))
-    	{
-			$('#finish_receiving_form').attr('action', '<?php echo site_url("receivings/cancel_receiving"); ?>');
-    		$('#finish_receiving_form').submit();
-    	}
-    });
-});
-
-function post_item_form_submit(response, stay_open)
-{
-	if(response.success)
-	{
-		$("#item").attr("value",response.item_id);
-		if (stay_open)
-		{
-			$("#add_item_form").ajaxSubmit();
-		}
-		else
-		{
-			$("#add_item_form").submit();
-		}
-	}
-}
-
-function post_person_form_submit(response)
-{
-	if(response.success)
-	{
-		$("#supplier").attr("value",response.person_id);
-		$("#select_supplier_form").submit();
-	}
-}
-
-</script>
-<?php $this->load->view("partial/footer"); ?>
+<?php $this->load->view("partial/header"); ?>
+
+<div id="page_title"><?php echo $this->lang->line('recvs_register'); ?></div>
+
+<?php
+if (isset($error))
+{
+	echo "<div class='alert alert-dismissible alert-danger'>".$error."</div>";
+}
+?>
+
+<div id="register_wrapper">
+
+<!-- Top register controls -->
+
+	<?php echo form_open("receivings/change_mode", array('id'=>'mode_form', 'class'=>'form-horizontal panel panel-default')); ?>
+		<div class="panel-body form-group">
+			<ul>
+				<li class="float_left first_li">
+					<label class="control-label"><?php echo $this->lang->line('recvs_mode'); ?></label>
+				</li>
+				<li class="float_left">
+					<?php echo form_dropdown('mode', $modes, $mode, array('onchange'=>"$('#mode_form').submit();", 'class'=>'selectpicker show-menu-arrow', 'data-style'=>'btn-default btn-sm', 'data-width'=>'fit')); ?>
+				</li>
+
+				<?php 
+				if ($show_stock_locations)
+				{
+				?>
+					<li class="float_left">
+						<label class="control-label"><?php echo $this->lang->line('recvs_stock_source'); ?></label>
+					</li>
+					<li class="float_left">
+						<?php echo form_dropdown('stock_source', $stock_locations, $stock_source, array('onchange'=>"$('#mode_form').submit();", 'class'=>'selectpicker show-menu-arrow', 'data-style'=>'btn-default btn-sm', 'data-width'=>'fit')); ?>
+					</li>
+					
+					<?php
+					if($mode=='requisition')
+					{
+					?>
+						<li class="float_left">
+							<label class="control-label"><?php echo $this->lang->line('recvs_stock_destination'); ?></label>
+						</li>
+						<li class="float_left">
+							<?php echo form_dropdown('stock_destination', $stock_locations, $stock_destination, array('onchange'=>"$('#mode_form').submit();", 'class'=>'selectpicker show-menu-arrow', 'data-style'=>'btn-default btn-sm', 'data-width'=>'fit')); ?>
+						</li>
+				<?php
+					}
+				}
+				?>
+			</ul>
+		</div>
+	<?php echo form_close(); ?>
+
+	<?php echo form_open("receivings/add", array('id'=>'add_item_form', 'class'=>'form-horizontal panel panel-default')); ?>
+		<div class="panel-body form-group">
+			<ul>
+				<li class="float_left first_li">
+					<label for="item", class='control-label'>
+						<?php
+						if($mode=='receive' or $mode=='requisition')
+						{
+						?>
+							<?php echo $this->lang->line('recvs_find_or_scan_item'); ?>
+						<?php
+						}
+						else
+						{
+						?>
+							<?php echo $this->lang->line('recvs_find_or_scan_item_or_receipt'); ?>
+						<?php
+						}
+						?>			
+					</label>
+				</li>
+				<li class="float_left">
+					<?php echo form_input(array('name'=>'item', 'id'=>'item', 'class'=>'form-control input-sm', 'size'=>'50', 'tabindex'=>'1')); ?>
+				</li>
+				<li class="float_right">
+					<?php echo anchor("items/view/-1", $this->lang->line('sales_new_item'), 
+							array('class'=>'btn btn-info btn-sm modal-dlg modal-btn-new modal-btn-submit', 'id'=>'new_item_button', 'title'=>$this->lang->line('sales_new_item'))); ?>
+				</li>
+			</ul>
+		</div>
+	<?php echo form_close(); ?>
+	
+<!-- Receiving Items List -->
+
+	<table class="sales_table_100" id="register">
+		<thead>
+			<tr>
+				<th style="width:10%;"><?php echo $this->lang->line('common_delete'); ?></th>
+				<th style="width:35%;"><?php echo $this->lang->line('recvs_item_name'); ?></th>
+				<th style="width:10%;"><?php echo $this->lang->line('recvs_cost'); ?></th>
+				<th style="width:10%;"><?php echo $this->lang->line('recvs_quantity'); ?></th>
+				<th style="width:5%;"></th>
+				<th style="width:10%;"><?php echo $this->lang->line('recvs_discount'); ?></th>
+				<th style="width:10%;"><?php echo $this->lang->line('recvs_total'); ?></th>
+				<th style="width:10%;"><?php echo $this->lang->line('recvs_edit'); ?></th>
+			</tr>
+		</thead>
+
+		<tbody id="cart_contents">
+			<?php
+			if(count($cart) == 0)
+			{
+			?>
+				<tr>
+					<td colspan='8'>
+						<div class='alert alert-dismissible alert-info'><?php echo $this->lang->line('sales_no_items_in_cart'); ?></div>
+					</td>
+				</tr>
+			<?php
+			}
+			else
+			{
+				foreach(array_reverse($cart, true) as $line=>$item)
+				{
+			?>
+					<?php echo form_open("receivings/edit_item/$line", array('class'=>'form-horizontal')); ?>
+						<tr>
+							<td><?php echo anchor("receivings/delete_item/$line", '<span class="glyphicon glyphicon-trash"></span>');?></td>
+							<td style="align:center;"><?php echo $item['name']; ?><br /> [<?php echo $item['in_stock']; ?> in <?php echo $item['stock_name']; ?>]
+								<?php echo form_hidden('location', $item['item_location']); ?></td>
+
+							<?php 
+							if ($items_module_allowed && $mode !='requisition')
+							{
+							?>
+								<td><?php echo form_input(array('name'=>'price', 'class'=>'form-control input-sm', 'value'=>$item['price']));?></td>
+							<?php
+							}
+							else
+							{
+							?>
+								<td><?php echo $item['price']; ?></td>
+								<?php echo form_hidden('price',$item['price']); ?>
+							<?php
+							}
+							?>
+							
+							<td><?php echo form_input(array('name'=>'quantity', 'class'=>'form-control input-sm', 'value'=>$item['quantity'])); ?></td>
+							<?php
+							if ($item['receiving_quantity'] > 1) 
+							{
+							?>
+								<td>x <?php echo $item['receiving_quantity']; ?></td>	
+							<?php 
+							}
+							else
+							{
+							?>
+								<td></td>
+							<?php 
+							}
+							?>
+						
+							<?php       
+							if ($items_module_allowed && $mode!='requisition')
+							{
+							?>
+								<td><?php echo form_input(array('name'=>'discount', 'class'=>'form-control input-sm', 'value'=>$item['discount']));?></td>
+							<?php
+							}
+							else
+							{
+							?>
+								<td><?php echo $item['discount']; ?></td>
+								<?php echo form_hidden('discount',$item['discount']); ?>
+							<?php
+							}
+							?>
+							<td><?php echo to_currency($item['price']*$item['quantity']-$item['price']*$item['quantity']*$item['discount']/100); ?></td>
+							<td><?php echo form_submit(array('name'=>'edit_item', 'value'=>$this->lang->line('sales_edit_item'), 'class'=>'btn btn-default btn-xs'));?></td>
+						</tr>
+						<tr>
+							<?php 
+							if($item['allow_alt_description']==1)
+							{
+							?>
+								<td style="color: #2F4F4F;"><?php echo $this->lang->line('sales_description_abbrv').':';?></td>
+							<?php 
+							} 
+							?>
+							<td colspan='2' style="text-align: left;">
+								<?php
+								if($item['allow_alt_description']==1)
+								{
+									echo form_input(array('name'=>'description', 'class'=>'form-control input-sm', 'value'=>$item['description']));
+								}
+								else
+								{
+									if ($item['description']!='')
+									{
+										echo $item['description'];
+	        							echo form_hidden('description',$item['description']);
+									}
+									else
+									{
+										echo $this->lang->line('sales_no_description');
+										echo form_hidden('description','');
+									}
+								}
+								?>
+							</td>
+							<td colspan='6'></td>
+						</tr>
+					<?php echo form_close(); ?>
+			<?php
+				}
+			}
+			?>
+		</tbody>
+	</table>
+</div>
+
+<!-- Overall Receiving -->
+
+<div id="overall_sale" class="panel panel-default">
+	<div class="panel-body">
+		<?php
+		if(isset($supplier))
+		{
+			echo $this->lang->line("recvs_supplier").': <b>'.$supplier. '</b><br />';
+			echo anchor("receivings/delete_supplier",'['.$this->lang->line('common_delete').' '.$this->lang->line('suppliers_supplier').']');
+		}
+		else
+		{
+		?>
+			<?php echo form_open("receivings/select_supplier", array('id'=>'select_supplier_form', 'class'=>'form-horizontal')); ?>
+				<div class="form-group" id="select_customer">
+					<label id="supplier_label" for="supplier" class="control-label" style="margin-bottom: 1em; margin-top: -1em;"><?php echo $this->lang->line('recvs_select_supplier'); ?></label>
+					<?php echo form_input(array('name'=>'supplier', 'id'=>'supplier', 'class'=>'form-control input-sm', 'value'=>$this->lang->line('recvs_start_typing_supplier_name'))); ?>
+					
+					<?php echo anchor("suppliers/view/-1", $this->lang->line('recvs_new_supplier'), 
+								array('class'=>'btn btn-info btn-sm modal-dlg modal-btn-submit none', 'id'=>'new_supplier_button', 'title'=>$this->lang->line('recvs_new_supplier'))); ?>
+				</div>
+			<?php echo form_close(); ?>
+		<?php
+		}
+		?>
+
+		<table class="sales_table_100" id="sale_totals">
+			<tr>
+				<?php
+				if($mode != 'requisition')
+				{
+				?>
+					<th style="width: 55%;"><?php echo $this->lang->line('sales_total'); ?></th>
+					<th style="width: 45%; text-align: right;"><?php echo to_currency($total); ?></th>
+				<?php 
+				}
+				else
+				{
+				?>
+					<th style="width: 55%;"></th>
+					<th style="width: 45%; text-align: right;"></th>
+				<?php 
+				}
+				?>
+			</tr>
+		</table>
+
+		<?php
+		if(count($cart) > 0)
+		{
+		?>
+			<div id="finish_sale">
+				<?php
+				if($mode == 'requisition')
+				{
+				?>
+					<?php echo form_open("receivings/requisition_complete", array('id'=>'finish_receiving_form', 'class'=>'form-horizontal')); ?>
+						<div class="form-group form-group-sm">
+							<label id="comment_label" for="comment"><?php echo $this->lang->line('common_comments'); ?></label>
+							<?php echo form_textarea(array('name'=>'comment', 'id'=>'comment', 'class'=>'form-control input-sm', 'value'=>$comment, 'rows'=>'4')); ?>
+
+							<div class="btn btn-sm btn-danger pull-left" id='cancel_receiving_button'><?php echo $this->lang->line('recvs_cancel_receiving'); ?></div>
+							
+							<div class="btn btn-sm btn-success pull-right" id='finish_receiving_button'><?php echo $this->lang->line('recvs_complete_receiving'); ?></div>
+						</div>
+					<?php echo form_close(); ?>
+				<?php
+				}
+				else
+				{
+				?>
+					<?php echo form_open("receivings/complete", array('id'=>'finish_receiving_form', 'class'=>'form-horizontal')); ?>
+						<div class="form-group form-group-sm">
+							<label id="comment_label" for="comment"><?php echo $this->lang->line('common_comments'); ?></label>
+							<?php echo form_textarea(array('name'=>'comment', 'id'=>'comment', 'class'=>'form-control input-sm', 'value'=>$comment, 'rows'=>'4'));?>
+
+							<table class="sales_table_100" id="payment_details">
+								<tr>
+									<td><?php echo $this->lang->line('recvs_print_after_sale'); ?></td>
+									<td>
+										<?php echo form_checkbox(array('name'=>'recv_print_after_sale', 'id'=>'recv_print_after_sale', 'class'=>'checkbox', 'value'=>1, 'checked'=>$print_after_sale)); ?>
+									</td>
+								</tr>
+
+								<?php
+								if ($mode == "receive") 
+								{
+								?>
+									<tr>
+										<td><?php echo $this->lang->line('recvs_invoice_enable'); ?></td>
+										<td>
+											<?php echo form_checkbox(array('name'=>'recv_invoice_enable', 'id'=>'recv_invoice_enable', 'class'=>'checkbox', 'value'=>1, 'checked'=>$invoice_number_enabled)); ?>
+										</td>
+									</tr>
+									<tr>
+										<td><?php echo $this->lang->line('recvs_invoice_number');?></td>
+										<td>
+											<?php echo form_input(array('name'=>'recv_invoice_number', 'id'=>'recv_invoice_number', 'class'=>'form-control input-sm', 'value'=>$invoice_number, 'size'=>5));?>
+										</td>
+									</tr>
+								<?php 
+								}
+								?>
+								<tr>
+									<td><?php echo $this->lang->line('sales_payment'); ?></td>
+									<td>
+										<?php echo form_dropdown('payment_type', $payment_options, array(), array('id'=>'payment_types', 'class'=>'selectpicker show-menu-arrow', 'data-style'=>'btn-default btn-sm', 'data-width'=>'auto')); ?>
+									</td>
+								</tr>
+
+								<tr>
+									<td><?php echo $this->lang->line('sales_amount_tendered'); ?></td>
+									<td>
+										<?php echo form_input(array('name'=>'amount_tendered', 'value'=>'', 'class'=>'form-control input-sm', 'size'=>'5')); ?>
+									</td>
+								</tr>
+							</table>
+
+							<div class='btn btn-sm btn-danger pull-left' id='cancel_receiving_button'><?php echo $this->lang->line('recvs_cancel_receiving') ?></div>
+							
+							<div class='btn btn-sm btn-success pull-right' id='finish_receiving_button'><?php echo $this->lang->line('recvs_complete_receiving') ?></div>
+						</div>
+					<?php echo form_close(); ?>
+				<?php
+				}
+				?>
+			</div>
+		<?php
+		}
+		?>
+	</div>
+</div>
+
+<script type="text/javascript" language="javascript">
+$(document).ready(function()
+{
+    $("#item").autocomplete(
+    {
+		source: '<?php echo site_url("receivings/item_search"); ?>',
+    	minChars:0,
+       	delay:10,
+       	autoFocus: false,
+		select:	function (a, ui) {
+			$(this).val(ui.item.value);
+			$("#add_item_form").submit();
+		}
+    });
+
+    $('#item').focus();
+
+	$('#item').blur(function()
+    {
+    	$(this).attr('value',"<?php echo $this->lang->line('sales_start_typing_item_name'); ?>");
+    });
+
+	$('#comment').keyup(function() 
+	{
+		$.post('<?php echo site_url("receivings/set_comment");?>', {comment: $('#comment').val()});
+	});
+
+	$('#recv_invoice_number').keyup(function() 
+	{
+		$.post('<?php echo site_url("receivings/set_invoice_number");?>', {recv_invoice_number: $('#recv_invoice_number').val()});
+	});
+
+	$("#recv_print_after_sale").change(function()
+	{
+		$.post('<?php echo site_url("receivings/set_print_after_sale");?>', {recv_print_after_sale: $(this).is(":checked")});
+	});
+
+	var enable_invoice_number = function() 
+	{
+		var enabled = $("#recv_invoice_enable").is(":checked");
+		$("#recv_invoice_number").prop("disabled", !enabled).parents('tr').show();
+		return enabled;
+	}
+
+	enable_invoice_number();
+
+	$("#recv_invoice_enable").change(function()
+	{
+		var enabled = enable_invoice_number();
+		$.post('<?php echo site_url("receivings/set_invoice_number_enabled");?>', {recv_invoice_number_enabled: enabled});
+		
+	});
+
+	$('#item,#supplier').click(function()
+    {
+    	$(this).attr('value','');
+    });
+
+    $("#supplier").autocomplete(
+    {
+		source: '<?php echo site_url("suppliers/suggest"); ?>',
+    	minChars:0,
+    	delay:10,
+		select: function (a, ui) {
+			$(this).val(ui.item.value);
+			$("#select_supplier_form").submit();
+		}
+    });
+
+    $('#supplier').blur(function()
+    {
+    	$(this).attr('value',"<?php echo $this->lang->line('recvs_start_typing_supplier_name'); ?>");
+    });
+
+    $("#finish_receiving_button").click(function()
+    {
+   		$('#finish_receiving_form').submit();
+    });
+
+    $("#cancel_receiving_button").click(function()
+    {
+    	if (confirm('<?php echo $this->lang->line("recvs_confirm_cancel_receiving"); ?>'))
+    	{
+			$('#finish_receiving_form').attr('action', '<?php echo site_url("receivings/cancel_receiving"); ?>');
+    		$('#finish_receiving_form').submit();
+    	}
+    });
+});
+
+function post_item_form_submit(response, stay_open)
+{
+	if(response.success)
+	{
+		$("#item").attr("value",response.item_id);
+		if (stay_open)
+		{
+			$("#add_item_form").ajaxSubmit();
+		}
+		else
+		{
+			$("#add_item_form").submit();
+		}
+	}
+}
+
+function post_person_form_submit(response)
+{
+	if(response.success)
+	{
+		$("#supplier").attr("value",response.person_id);
+		$("#select_supplier_form").submit();
+	}
+}
+
+</script>
+<?php $this->load->view("partial/footer"); ?>