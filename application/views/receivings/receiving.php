--- conflicted
+++ resolved
@@ -103,20 +103,12 @@
 		<thead>
 			<tr>
 				<th style="width:5%;"><?php echo $this->lang->line('common_delete'); ?></th>
-<<<<<<< HEAD
-				<th style="width:35%;"><?php echo $this->lang->line('receivings_item_name'); ?></th>
+				<th style="width:15%;"><?php echo $this->lang->line('sales_item_number'); ?></th>
+				<th style="width:23%;"><?php echo $this->lang->line('receivings_item_name'); ?></th>
 				<th style="width:10%;"><?php echo $this->lang->line('receivings_cost'); ?></th>
 				<th style="width:10%;"><?php echo $this->lang->line('receivings_quantity'); ?></th>
-				<th style="width:10%;"><?php echo $this->lang->line('receivings_ship_pack'); ?></th>
+				<th style="width:7%;"><?php echo $this->lang->line('receivings_ship_pack'); ?></th>
 				<th style="width:15%;"><?php echo $this->lang->line('receivings_discount'); ?></th>
-=======
-				<th style="width:15%;"><?php echo $this->lang->line('sales_item_number'); ?></th>
-				<th style="width:30%;"><?php echo $this->lang->line('receivings_item_name'); ?></th>
-				<th style="width:10%;"><?php echo $this->lang->line('receivings_cost'); ?></th>
-				<th style="width:10%;"><?php echo $this->lang->line('receivings_quantity'); ?></th>
-				<th style="width:10%;"><?php echo $this->lang->line('receivings_ship_pack'); ?></th>
-				<th style="width:5%;"><?php echo $this->lang->line('receivings_discount'); ?></th>
->>>>>>> 7e855863
 				<th style="width:10%;"><?php echo $this->lang->line('receivings_total'); ?></th>
 				<th style="width:5%;"><?php echo $this->lang->line('receivings_update'); ?></th>
 			</tr>
