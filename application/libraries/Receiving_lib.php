--- conflicted
+++ resolved
@@ -1,726 +1,363 @@
-<<<<<<< HEAD
-<?php
-class Receiving_lib
-{
-	var $CI;
+<?php
+
+class Receiving_lib
+{
+	var $CI;
+
+  	function __construct()
+	{
+		$this->CI =& get_instance();
+	}
+
+	function get_cart()
+	{
+		if(!$this->CI->session->userdata('cartRecv'))
+			$this->set_cart(array());
+
+		return $this->CI->session->userdata('cartRecv');
+	}
+
+	function set_cart($cart_data)
+	{
+		$this->CI->session->set_userdata('cartRecv',$cart_data);
+	}
+
+	function get_supplier()
+	{
+		if(!$this->CI->session->userdata('supplier'))
+			$this->set_supplier(-1);
+
+		return $this->CI->session->userdata('supplier');
+	}
+
+	function set_supplier($supplier_id)
+	{
+		$this->CI->session->set_userdata('supplier',$supplier_id);
+	}
 
-  	function __construct()
-	{
-		$this->CI =& get_instance();
-	}
-
-	function get_cart()
-	{
-		if(!$this->CI->session->userdata('cartRecv'))
-			$this->set_cart(array());
-
-		return $this->CI->session->userdata('cartRecv');
-	}
-
-	function set_cart($cart_data)
-	{
-		$this->CI->session->set_userdata('cartRecv',$cart_data);
-	}
-
-	function get_supplier()
-	{
-		if(!$this->CI->session->userdata('supplier'))
-			$this->set_supplier(-1);
-
-		return $this->CI->session->userdata('supplier');
-	}
-
-	function set_supplier($supplier_id)
-	{
-		$this->CI->session->set_userdata('supplier',$supplier_id);
-	}
-	
-	function get_receiving_id() 
-	{
-			return $this->CI->session->userdata('receiving_id');
-	}	
-	
-	function set_receiving_id($receiving_id) 
-	{	
-	$this->CI->session->set_userdata('receiving_id', $receiving_id);
-	}
-	
-	function clear_receiving_id() 	
-	{
-		$this->CI->session->unset_userdata('receiving_id');
-	}
-
-	function get_mode()
-	{
-		if(!$this->CI->session->userdata('recv_mode'))
-			$this->set_mode('receive');
-
-		return $this->CI->session->userdata('recv_mode');
-	}
-
-	function set_mode($mode)
-	{
-		$this->CI->session->set_userdata('recv_mode',$mode);
-	}
+	function get_mode()
+	{
+		if(!$this->CI->session->userdata('recv_mode'))
+			$this->set_mode('receive');
+
+		return $this->CI->session->userdata('recv_mode');
+	}
+
+	function set_mode($mode)
+	{
+		$this->CI->session->set_userdata('recv_mode',$mode);
+	}
+    
+    function get_stock_source()
+    {
+        if(!$this->CI->session->userdata('recv_stock_source'))
+        {
+             $location_id = $this->CI->Stock_locations->get_default_location_id();
+             $this->set_stock_source($location_id);
+        }
+        return $this->CI->session->userdata('recv_stock_source');
+    }
+    
+    function get_comment()
+    {
+    	return $this->CI->session->userdata('comment');
+    }
+    
+    function set_comment($comment)
+    {
+    	$this->CI->session->set_userdata('comment', $comment);
+    }
+    
+    function clear_comment()
+    {
+    	$this->CI->session->unset_userdata('comment');
+    }
+   
+	function get_invoice_number()
+    {
+    	return $this->CI->session->userdata('recv_invoice_number');
+    }
+    
+    function set_invoice_number($invoice_number)
+    {
+    	$this->CI->session->set_userdata('recv_invoice_number', $invoice_number);
+    }
+    
+    function clear_invoice_number()
+    {
+    	$this->CI->session->unset_userdata('recv_invoice_number');
+    }
+
+    function set_stock_source($stock_source)
+    {
+        $this->CI->session->set_userdata('recv_stock_source',$stock_source);
+    }
+    
+    function clear_stock_source()
+    {
+    	$this->CI->session->unset_userdata('recv_stock_source');
+    }
+    
+    function get_stock_destination()
+    {
+        if(!$this->CI->session->userdata('recv_stock_destination'))
+        {
+        	$location_id = $this->CI->Stock_locations->get_default_location_id();
+        	$this->set_stock_destination($location_id);
+        }
+        return $this->CI->session->userdata('recv_stock_destination');
+    }
+
+    function set_stock_destination($stock_destination)
+    {
+        $this->CI->session->set_userdata('recv_stock_destination',$stock_destination);
+    }
+    
+    function clear_stock_destination()
+    {
+    	$this->CI->session->unset_userdata('recv_stock_destination');
+    }
+
+	function add_item($item_id,$quantity=1,$item_location,$discount=0,$price=null,$description=null,$serialnumber=null)
+	{
+		//make sure item exists in database.
+		if(!$this->CI->Item->exists($item_id))
+		{
+			//try to get item id given an item_number
+			$item_id = $this->CI->Item->get_item_id($item_id);
+
+			if(!$item_id)
+				return false;
+		}
+
+		//Get items in the receiving so far.
+		$items = $this->get_cart();
+
+        //We need to loop through all items in the cart.
+        //If the item is already there, get it's key($updatekey).
+        //We also need to get the next key that we are going to use in case we need to add the
+        //item to the list. Since items can be deleted, we can't use a count. we use the highest key + 1.
+
+        $maxkey=0;                       //Highest key so far
+        $itemalreadyinsale=FALSE;        //We did not find the item yet.
+		$insertkey=0;                    //Key to use for new entry.
+		$updatekey=0;                    //Key to use to update(quantity)
+
+		foreach ($items as $item)
+		{
+            //We primed the loop so maxkey is 0 the first time.
+            //Also, we have stored the key in the element itself so we can compare.
+            //There is an array function to get the associated key for an element, but I like it better
+            //like that!
+
+			if($maxkey <= $item['line'])
+			{
+				$maxkey = $item['line'];
+			}
+
+			if($item['item_id']==$item_id && $item['item_location']==$item_location)
+			{
+				$itemalreadyinsale=TRUE;
+				$updatekey=$item['line'];
+			}
+		}
+
+		$insertkey=$maxkey+1;
+		$item_info=$this->CI->Item->get_info($item_id,$item_location);
+		//array records are identified by $insertkey and item_id is just another field.
+		$item = array(($insertkey)=>
+		array(
+			'item_id'=>$item_id,
+			'item_location'=>$item_location,
+			'stock_name'=>$this->CI->Stock_locations->get_location_name($item_location), 	
+			'line'=>$insertkey,
+			'name'=>$item_info->name,
+			'description'=>$description!=null ? $description: $item_info->description,
+			'serialnumber'=>$serialnumber!=null ? $serialnumber: '',
+			'allow_alt_description'=>$item_info->allow_alt_description,
+			'is_serialized'=>$item_info->is_serialized,
+			'quantity'=>$quantity,
+            'discount'=>$discount,
+			'in_stock'=>$this->CI->Item_quantities->get_item_quantity($item_id, $item_location)->quantity,
+			'price'=>$price!=null ? $price: $item_info->cost_price
+			)
+		);
+
+		//Item already exists
+		if($itemalreadyinsale)
+		{
+			$items[$updatekey]['quantity']+=$quantity;
+		}
+		else
+		{
+			//add to existing array
+			$items+=$item;
+		}
+
+		$this->set_cart($items);
+		return true;
+
+	}
+
+	function edit_item($line,$description,$serialnumber,$quantity,$discount,$price)
+	{
+		$items = $this->get_cart();
+		if(isset($items[$line]))
+		{
+			$items[$line]['description'] = $description;
+			$items[$line]['serialnumber'] = $serialnumber;
+			$items[$line]['quantity'] = $quantity;
+			$items[$line]['discount'] = $discount;
+			$items[$line]['price'] = $price;
+			$this->set_cart($items);
+		}
+
+		return false;
+	}
+    
+	function is_valid_receipt($receipt_receiving_id)
+	{
+		//RECV #
+		$pieces = explode(' ',$receipt_receiving_id);
+
+		if(count($pieces)==2)
+		{
+			return $this->CI->Receiving->exists($pieces[1]);
+		}
+		else 
+		{
+			return $this->CI->Receiving->get_receiving_by_invoice_number($receipt_receiving_id)->num_rows() > 0;
+		}
+
+		return false;
+	}
+	
+	function is_valid_item_kit($item_kit_id)
+	{
+		//KIT #
+		$pieces = explode(' ',$item_kit_id);
+
+		if(count($pieces)==2)
+		{
+			return $this->CI->Item_kit->exists($pieces[1]);
+		}
+
+		return false;
+	}
+
+	function return_entire_receiving($receipt_receiving_id)
+	{
+		//POS #
+		$pieces = explode(' ',$receipt_receiving_id);
+		if ($pieces[0] == "RECV")
+		{
+			$receiving_id = $pieces[1];
+		} 
+		else 
+		{
+			$receiving = $this->CI->Receiving->get_receiving_by_invoice_number($receipt_receiving_id)->row();
+			$receiving_id = $receiving->receiving_id;
+		}
+
+		$this->empty_cart();
+		$this->delete_supplier();
+		$this->clear_comment();
+
+		foreach($this->CI->Receiving->get_receiving_items($receiving_id)->result() as $row)
+		{
+			$this->add_item($row->item_id,-$row->quantity_purchased,$row->item_location,$row->discount_percent,$row->item_unit_price,$row->description,$row->serialnumber);
+		}
+		$this->set_supplier($this->CI->Receiving->get_supplier($receiving_id)->person_id);
+	}
+	
+	function add_item_kit($external_item_kit_id,$item_location)
+	{
+		//KIT #
+		$pieces = explode(' ',$external_item_kit_id);
+		$item_kit_id = $pieces[1];
+		
+		foreach ($this->CI->Item_kit_items->get_info($item_kit_id) as $item_kit_item)
+		{
+			$this->add_item($item_kit_item['item_id'],$item_kit_item['quantity'],$item_location);
+		}
+	}
+
+	function copy_entire_receiving($receiving_id)
+	{
+		$this->empty_cart();
+		$this->delete_supplier();
+
+		foreach($this->CI->Receiving->get_receiving_items($receiving_id)->result() as $row)
+		{
+			$this->add_item($row->item_id,$row->quantity_purchased,$row->item_location,$row->discount_percent,$row->item_unit_price,$row->description,$row->serialnumber);
+		}
+		$this->set_supplier($this->CI->Receiving->get_supplier($receiving_id)->person_id);
+		$receiving_info=$this->CI->Receiving->get_info($receiving_id);
+		//$this->set_invoice_number($receiving_info->row()->invoice_number);
+	}
+	
+	function copy_entire_requisition($requisition_id,$item_location)
+	{
+		$this->empty_cart();
+		$this->delete_supplier();
+	
+		foreach($this->CI->Receiving->get_requisition_items($requisition_id)->result() as $row)
+		{
+			$this->add_item_unit($row->item_id,$row->requisition_quantity,$item_location,$row->description);
+		}
+		$this->set_supplier($this->CI->Receiving->get_supplier($requisition_id)->person_id);
+		$receiving_info=$this->CI->Receiving->get_info($receiving_id);
+		//$this->set_invoice_number($receiving_info->row()->invoice_number);
+	}
+
+	function delete_item($line)
+	{
+		$items=$this->get_cart();
+		unset($items[$line]);
+		$this->set_cart($items);
+	}
+
+	function empty_cart()
+	{
+		$this->CI->session->unset_userdata('cartRecv');
+	}
+
+	function delete_supplier()
+	{
+		$this->CI->session->unset_userdata('supplier');
+	}
     
-    function get_stock_source()
-    {
-        if(!$this->CI->session->userdata('recv_stock_source'))
-        {
-             $location_id = $this->CI->Stock_locations->get_default_location_id();
-             $this->set_stock_source($location_id);
-        }
-        return $this->CI->session->userdata('recv_stock_source');
-    }
-    
-    function get_comment()
-    {
-    	return $this->CI->session->userdata('comment');
-    }
-    
-    function set_comment($comment)
-    {
-    	$this->CI->session->set_userdata('comment', $comment);
-    }
-=======
-<?php
-
-class Receiving_lib
-{
-	var $CI;
-
-  	function __construct()
-	{
-		$this->CI =& get_instance();
-	}
-
-	function get_cart()
-	{
-		if(!$this->CI->session->userdata('cartRecv'))
-			$this->set_cart(array());
-
-		return $this->CI->session->userdata('cartRecv');
-	}
-
-	function set_cart($cart_data)
-	{
-		$this->CI->session->set_userdata('cartRecv',$cart_data);
-	}
-
-	function get_supplier()
-	{
-		if(!$this->CI->session->userdata('supplier'))
-			$this->set_supplier(-1);
-
-		return $this->CI->session->userdata('supplier');
-	}
-
-	function set_supplier($supplier_id)
-	{
-		$this->CI->session->set_userdata('supplier',$supplier_id);
-	}
-
-	function get_mode()
-	{
-		if(!$this->CI->session->userdata('recv_mode'))
-			$this->set_mode('receive');
-
-		return $this->CI->session->userdata('recv_mode');
-	}
-
-	function set_mode($mode)
-	{
-		$this->CI->session->set_userdata('recv_mode',$mode);
-	}
-    
-    function get_stock_source()
-    {
-        if(!$this->CI->session->userdata('recv_stock_source'))
-        {
-             $location_id = $this->CI->Stock_locations->get_default_location_id();
-             $this->set_stock_source($location_id);
-        }
-        return $this->CI->session->userdata('recv_stock_source');
-    }
-    
-    function get_comment()
-    {
-    	return $this->CI->session->userdata('comment');
-    }
-    
-    function set_comment($comment)
-    {
-    	$this->CI->session->set_userdata('comment', $comment);
-    }
-    
-    function clear_comment()
-    {
-    	$this->CI->session->unset_userdata('comment');
-    }
-   
-	function get_invoice_number()
-    {
-    	return $this->CI->session->userdata('recv_invoice_number');
-    }
-    
-    function set_invoice_number($invoice_number)
-    {
-    	$this->CI->session->set_userdata('recv_invoice_number', $invoice_number);
-    }
-    
-    function clear_invoice_number()
-    {
-    	$this->CI->session->unset_userdata('recv_invoice_number');
-    }
-
-    function set_stock_source($stock_source)
-    {
-        $this->CI->session->set_userdata('recv_stock_source',$stock_source);
-    }
-    
-    function clear_stock_source()
-    {
-    	$this->CI->session->unset_userdata('recv_stock_source');
-    }
-    
-    function get_stock_destination()
-    {
-        if(!$this->CI->session->userdata('recv_stock_destination'))
-        {
-        	$location_id = $this->CI->Stock_locations->get_default_location_id();
-        	$this->set_stock_destination($location_id);
-        }
-        return $this->CI->session->userdata('recv_stock_destination');
-    }
-
-    function set_stock_destination($stock_destination)
-    {
-        $this->CI->session->set_userdata('recv_stock_destination',$stock_destination);
-    }
-    
-    function clear_stock_destination()
-    {
-    	$this->CI->session->unset_userdata('recv_stock_destination');
-    }
-
-	function add_item($item_id,$quantity=1,$item_location,$discount=0,$price=null,$description=null,$serialnumber=null)
-	{
-		//make sure item exists in database.
-		if(!$this->CI->Item->exists($item_id))
-		{
-			//try to get item id given an item_number
-			$item_id = $this->CI->Item->get_item_id($item_id);
-
-			if(!$item_id)
-				return false;
-		}
-
-		//Get items in the receiving so far.
-		$items = $this->get_cart();
-
-        //We need to loop through all items in the cart.
-        //If the item is already there, get it's key($updatekey).
-        //We also need to get the next key that we are going to use in case we need to add the
-        //item to the list. Since items can be deleted, we can't use a count. we use the highest key + 1.
-
-        $maxkey=0;                       //Highest key so far
-        $itemalreadyinsale=FALSE;        //We did not find the item yet.
-		$insertkey=0;                    //Key to use for new entry.
-		$updatekey=0;                    //Key to use to update(quantity)
-
-		foreach ($items as $item)
-		{
-            //We primed the loop so maxkey is 0 the first time.
-            //Also, we have stored the key in the element itself so we can compare.
-            //There is an array function to get the associated key for an element, but I like it better
-            //like that!
-
-			if($maxkey <= $item['line'])
-			{
-				$maxkey = $item['line'];
-			}
-
-			if($item['item_id']==$item_id && $item['item_location']==$item_location)
-			{
-				$itemalreadyinsale=TRUE;
-				$updatekey=$item['line'];
-			}
-		}
-
-		$insertkey=$maxkey+1;
-		$item_info=$this->CI->Item->get_info($item_id,$item_location);
-		//array records are identified by $insertkey and item_id is just another field.
-		$item = array(($insertkey)=>
-		array(
-			'item_id'=>$item_id,
-			'item_location'=>$item_location,
-			'stock_name'=>$this->CI->Stock_locations->get_location_name($item_location), 	
-			'line'=>$insertkey,
-			'name'=>$item_info->name,
-			'description'=>$description!=null ? $description: $item_info->description,
-			'serialnumber'=>$serialnumber!=null ? $serialnumber: '',
-			'allow_alt_description'=>$item_info->allow_alt_description,
-			'is_serialized'=>$item_info->is_serialized,
-			'quantity'=>$quantity,
-            'discount'=>$discount,
-			'in_stock'=>$this->CI->Item_quantities->get_item_quantity($item_id, $item_location)->quantity,
-			'price'=>$price!=null ? $price: $item_info->cost_price
-			)
-		);
-
-		//Item already exists
-		if($itemalreadyinsale)
-		{
-			$items[$updatekey]['quantity']+=$quantity;
-		}
-		else
-		{
-			//add to existing array
-			$items+=$item;
-		}
-
-		$this->set_cart($items);
-		return true;
-
-	}
-
-	function edit_item($line,$description,$serialnumber,$quantity,$discount,$price)
-	{
-		$items = $this->get_cart();
-		if(isset($items[$line]))
-		{
-			$items[$line]['description'] = $description;
-			$items[$line]['serialnumber'] = $serialnumber;
-			$items[$line]['quantity'] = $quantity;
-			$items[$line]['discount'] = $discount;
-			$items[$line]['price'] = $price;
-			$this->set_cart($items);
-		}
-
-		return false;
-	}
-    
-	function is_valid_receipt($receipt_receiving_id)
-	{
-		//RECV #
-		$pieces = explode(' ',$receipt_receiving_id);
-
-		if(count($pieces)==2)
-		{
-			return $this->CI->Receiving->exists($pieces[1]);
-		}
-		else 
-		{
-			return $this->CI->Receiving->get_receiving_by_invoice_number($receipt_receiving_id)->num_rows() > 0;
-		}
-
-		return false;
-	}
-	
-	function is_valid_item_kit($item_kit_id)
-	{
-		//KIT #
-		$pieces = explode(' ',$item_kit_id);
-
-		if(count($pieces)==2)
-		{
-			return $this->CI->Item_kit->exists($pieces[1]);
-		}
-
-		return false;
-	}
-
-	function return_entire_receiving($receipt_receiving_id)
-	{
-		//POS #
-		$pieces = explode(' ',$receipt_receiving_id);
-		if ($pieces[0] == "RECV")
-		{
-			$receiving_id = $pieces[1];
-		} 
-		else 
-		{
-			$receiving = $this->CI->Receiving->get_receiving_by_invoice_number($receipt_receiving_id)->row();
-			$receiving_id = $receiving->receiving_id;
-		}
-
-		$this->empty_cart();
-		$this->delete_supplier();
-		$this->clear_comment();
-
-		foreach($this->CI->Receiving->get_receiving_items($receiving_id)->result() as $row)
-		{
-			$this->add_item($row->item_id,-$row->quantity_purchased,$row->item_location,$row->discount_percent,$row->item_unit_price,$row->description,$row->serialnumber);
-		}
-		$this->set_supplier($this->CI->Receiving->get_supplier($receiving_id)->person_id);
-	}
-	
-	function add_item_kit($external_item_kit_id,$item_location)
-	{
-		//KIT #
-		$pieces = explode(' ',$external_item_kit_id);
-		$item_kit_id = $pieces[1];
-		
-		foreach ($this->CI->Item_kit_items->get_info($item_kit_id) as $item_kit_item)
-		{
-			$this->add_item($item_kit_item['item_id'],$item_kit_item['quantity'],$item_location);
-		}
-	}
-
-	function copy_entire_receiving($receiving_id)
-	{
-		$this->empty_cart();
-		$this->delete_supplier();
-
-		foreach($this->CI->Receiving->get_receiving_items($receiving_id)->result() as $row)
-		{
-			$this->add_item($row->item_id,$row->quantity_purchased,$row->item_location,$row->discount_percent,$row->item_unit_price,$row->description,$row->serialnumber);
-		}
-		$this->set_supplier($this->CI->Receiving->get_supplier($receiving_id)->person_id);
-	}
-	
-	function copy_entire_requisition($requisition_id,$item_location)
-	{
-		$this->empty_cart();
-		$this->delete_supplier();
-	
-		foreach($this->CI->Receiving->get_requisition_items($requisition_id)->result() as $row)
-		{
-			$this->add_item_unit($row->item_id,$row->requisition_quantity,$item_location,$row->description);
-		}
-		$this->set_supplier($this->CI->Receiving->get_supplier($requisition_id)->person_id);
-		$receiving_info=$this->CI->Receiving->get_info($receiving_id);
-		//$this->set_invoice_number($receiving_info->row()->invoice_number);
-	}
-
-	function delete_item($line)
-	{
-		$items=$this->get_cart();
-		unset($items[$line]);
-		$this->set_cart($items);
-	}
-
-	function empty_cart()
-	{
-		$this->CI->session->unset_userdata('cartRecv');
-	}
-
-	function delete_supplier()
-	{
-		$this->CI->session->unset_userdata('supplier');
-	}
->>>>>>> 4893da0e
-    
-    function clear_comment()
-    {
-    	$this->CI->session->unset_userdata('comment');
-    }
-   
-	function get_invoice_number()
-    {
-    	return $this->CI->session->userdata('recv_invoice_number');
-    }
-    
-    function set_invoice_number($invoice_number)
-    {
-    	$this->CI->session->set_userdata('recv_invoice_number', $invoice_number);
-    }
-    
-    function clear_invoice_number()
-    {
-    	$this->CI->session->unset_userdata('recv_invoice_number');
-    }
-
-    function set_stock_source($stock_source)
-    {
-        $this->CI->session->set_userdata('recv_stock_source',$stock_source);
-    }
-    
-    function clear_stock_source()
-    {
-    	$this->CI->session->unset_userdata('recv_stock_source');
-    }
-    
-    function get_stock_destination()
-    {
-        if(!$this->CI->session->userdata('recv_stock_destination'))
-        {
-        	$location_id = $this->CI->Stock_locations->get_default_location_id();
-        	$this->set_stock_destination($location_id);
-        }
-        return $this->CI->session->userdata('recv_stock_destination');
-    }
-
-    function set_stock_destination($stock_destination)
-    {
-        $this->CI->session->set_userdata('recv_stock_destination',$stock_destination);
-    }
-    
-    function clear_stock_destination()
-    {
-    	$this->CI->session->unset_userdata('recv_stock_destination');
-    }
-
-	function add_item($item_id,$quantity=1,$item_location,$discount=0,$price=null,$description=null,$serialnumber=null)
-	{
-		//make sure item exists in database.
-		if(!$this->CI->Item->exists($item_id))
-		{
-			//try to get item id given an item_number
-			$item_id = $this->CI->Item->get_item_id($item_id);
-
-			if(!$item_id)
-				return false;
-		}
-
-		//Get items in the receiving so far.
-		$items = $this->get_cart();
-
-        //We need to loop through all items in the cart.
-        //If the item is already there, get it's key($updatekey).
-        //We also need to get the next key that we are going to use in case we need to add the
-        //item to the list. Since items can be deleted, we can't use a count. we use the highest key + 1.
-
-        $maxkey=0;                       //Highest key so far
-        $itemalreadyinsale=FALSE;        //We did not find the item yet.
-		$insertkey=0;                    //Key to use for new entry.
-		$updatekey=0;                    //Key to use to update(quantity)
-
-		foreach ($items as $item)
-		{
-            //We primed the loop so maxkey is 0 the first time.
-            //Also, we have stored the key in the element itself so we can compare.
-            //There is an array function to get the associated key for an element, but I like it better
-            //like that!
-
-			if($maxkey <= $item['line'])
-			{
-				$maxkey = $item['line'];
-			}
-
-			if($item['item_id']==$item_id && $item['item_location']==$item_location)
-			{
-				$itemalreadyinsale=TRUE;
-				$updatekey=$item['line'];
-			}
-		}
-
-		$insertkey=$maxkey+1;
-		$item_info=$this->CI->Item->get_info($item_id,$item_location);
-		//array records are identified by $insertkey and item_id is just another field.
-		$item = array(($insertkey)=>
-		array(
-			'item_id'=>$item_id,
-			'item_location'=>$item_location,
-			'stock_name'=>$this->CI->Stock_locations->get_location_name($item_location), 	
-			'line'=>$insertkey,
-			'name'=>$item_info->name,
-			'description'=>$description!=null ? $description: $item_info->description,
-			'serialnumber'=>$serialnumber!=null ? $serialnumber: '',
-			'allow_alt_description'=>$item_info->allow_alt_description,
-			'is_serialized'=>$item_info->is_serialized,
-			'quantity'=>$quantity,
-			'receiving_quantity'=>$item_info->receiving_quantity,
-            'discount'=>$discount,
-			'in_stock'=>$this->CI->Item_quantities->get_item_quantity($item_id, $item_location)->quantity,
-			'price'=>$price!=null ? $price: $item_info->cost_price
-			)
-		);
-
-		//Item already exists
-		if($itemalreadyinsale)
-		{
-			$items[$updatekey]['quantity']+=$quantity;
-		}
-		else
-		{
-			//add to existing array
-			$items+=$item;
-		}
-
-		$this->set_cart($items);
-		return true;
-
-	}
-
-	function edit_item($line,$description,$serialnumber,$quantity,$discount,$price)
-	{
-		$items = $this->get_cart();
-		if(isset($items[$line]))
-		{
-			$items[$line]['description'] = $description;
-			$items[$line]['serialnumber'] = $serialnumber;
-			$items[$line]['quantity'] = $quantity;
-			$items[$line]['discount'] = $discount;
-			$items[$line]['price'] = $price;
-			$this->set_cart($items);
-		}
-
-		return false;
-	}
-    
-	function is_valid_receipt($receipt_receiving_id)
-	{
-		//RECV #
-		$pieces = explode(' ',$receipt_receiving_id);
-
-		if(count($pieces)==2)
-		{
-			return $this->CI->Receiving->exists($pieces[1]);
-		}
-		else 
-		{
-			return $this->CI->Receiving->get_receiving_by_invoice_number($receipt_receiving_id)->num_rows() > 0;
-		}
-
-		return false;
-	}
-	
-	function is_valid_item_kit($item_kit_id)
-	{
-		//KIT #
-		$pieces = explode(' ',$item_kit_id);
-
-		if(count($pieces)==2)
-		{
-			return $this->CI->Item_kit->exists($pieces[1]);
-		}
-
-		return false;
-	}
-
-	function return_entire_receiving($receipt_receiving_id)
-	{
-		//POS #
-		$pieces = explode(' ',$receipt_receiving_id);
-		if ($pieces[0] == "RECV")
-		{
-			$receiving_id = $pieces[1];
-		} 
-		else 
-		{
-			$receiving = $this->CI->Receiving->get_receiving_by_invoice_number($receipt_receiving_id)->row();
-			$receiving_id = $receiving->receiving_id;
-		}
-
-		$this->empty_cart();
-		$this->delete_supplier();
-		$this->clear_comment();
-
-		foreach($this->CI->Receiving->get_receiving_items($receiving_id)->result() as $row)
-		{
-			$this->add_item($row->item_id,-$row->quantity_purchased,$row->item_location,$row->discount_percent,$row->item_unit_price,$row->description,$row->serialnumber);
-		}
-		$this->set_supplier($this->CI->Receiving->get_supplier($receiving_id)->person_id);
-		//$this->set_invoice_number($this->CI->Receiving->get_invoice_number($receiving_id));
-	}
-	
-	function add_item_kit($external_item_kit_id,$item_location)
-	{
-		//KIT #
-		$pieces = explode(' ',$external_item_kit_id);
-		$item_kit_id = $pieces[1];
-		
-		foreach ($this->CI->Item_kit_items->get_info($item_kit_id) as $item_kit_item)
-		{
-			$this->add_item($item_kit_item['item_id'],$item_kit_item['quantity'],$item_location);
-		}
-	}
-
-	function copy_entire_receiving($receiving_id)
-	{
-		$this->empty_cart();
-		$this->delete_supplier();
-
-		foreach($this->CI->Receiving->get_receiving_items($receiving_id)->result() as $row)
-		{
-			$this->add_item($row->item_id,$row->quantity_purchased,$row->item_location,$row->discount_percent,$row->item_unit_price,$row->description,$row->serialnumber);
-		}
-		$this->set_supplier($this->CI->Receiving->get_supplier($receiving_id)->person_id);
-	}
-	
-	function copy_entire_requisition($requisition_id,$item_location)
-	{
-		$this->empty_cart();
-		$this->delete_supplier();
-	
-		foreach($this->CI->Receiving->get_requisition_items($requisition_id)->result() as $row)
-		{
-			$this->add_item_unit($row->item_id,$row->requisition_quantity,$item_location,$row->description);
-		}
-		$this->set_supplier($this->CI->Receiving->get_supplier($requisition_id)->person_id);
-		$receiving_info=$this->CI->Receiving->get_info($receiving_id);
-		//$this->set_invoice_number($receiving_info->row()->invoice_number);
-	}
-	
-	function copy_entire_receiving_inv($receiving_id)
-	{
-		$this->empty_cart();
-		$this->delete_supplier();
-
-		foreach($this->CI->Receiving_inv->get_receiving_items($receiving_id)->result() as $row)
-		{
-			$this->add_item($row->item_id,$row->quantity_purchased,$row->item_location,$row->discount_percent,$row->item_unit_price,$row->description,$row->serialnumber);
-		}
-		$this->set_supplier($this->CI->Receiving_inv->get_supplier($receiving_id)->person_id);
-		$this->set_invoice_number($this->CI->Receiving_inv->get_invoice_number($receiving_id));
-		$this->set_comment($this->CI->Receiving_inv->get_comment($receiving_id));
-	}
-
-	function delete_item($line)
-	{
-		$items=$this->get_cart();
-		unset($items[$line]);
-		$this->set_cart($items);
-	}
-
-	function empty_cart()
-	{
-		$this->CI->session->unset_userdata('cartRecv');
-	}
-
-	function delete_supplier()
-	{
-		$this->CI->session->unset_userdata('supplier');
-	}
-	
-	/*function delete_invoice_number()
-	{
-		$this->CI->session->unset_userdata('recv_invoice_number');
-	}*/
-
-	function clear_mode()
-	{
-		$this->CI->session->unset_userdata('receiving_mode');
-	}
-
-	function clear_all()
-	{
-		$this->clear_mode();
-		$this->empty_cart();
-		$this->delete_supplier();
-		$this->clear_comment();
-		$this->clear_invoice_number();
-	}
-	
-	function get_item_total($quantity, $receiving_quantity, $price, $discount_percentage)
-	{
-		$total = bcmul($quantity, $price, PRECISION);
-		$total = bcmul($receiving_quantity, $total, PRECISION);
-		$discount_fraction = bcdiv($discount_percentage, 100, PRECISION);
-		$discount_amount =  bcmul($total, $discount_fraction, PRECISION);
-		return bcsub($total, $discount_amount, PRECISION);
-	}
-
-	function get_total()
-	{
-		$total = 0;
-		foreach($this->get_cart() as $item)
-		{
-			$total += $this->get_item_total($item['quantity'], $item['receiving_quantity'], $item['price'], $item['discount']);
-		}
-		
-		return $total;
-	}
-}
+    function clear_mode()
+	{
+		$this->CI->session->unset_userdata('receiving_mode');
+	}
+
+	function clear_all()
+	{
+		$this->clear_mode();
+		$this->empty_cart();
+		$this->delete_supplier();
+		$this->clear_comment();
+		$this->clear_invoice_number();
+	}
+	
+	function get_item_total($quantity, $price, $discount_percentage)
+	{
+		$total = bcmul($quantity, $price, PRECISION);
+		$discount_fraction = bcdiv($discount_percentage, 100, PRECISION);
+		$discount_amount =  bcmul($total, $discount_fraction, PRECISION);
+		return bcsub($total, $discount_amount, PRECISION);
+	}
+
+	function get_total()
+	{
+		$total = 0;
+		foreach($this->get_cart() as $item)
+		{
+			$total += $this->get_item_total($item['quantity'], $item['price'], $item['discount']);
+		}
+		
+		return $total;
+	}
+}
 ?>