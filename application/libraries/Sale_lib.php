--- conflicted
+++ resolved
@@ -249,14 +249,11 @@
 		return ($this->CI->session->userdata('sales_mode') == 'sale_quote');
 	}
 
-<<<<<<< HEAD
-=======
 	public function is_return_mode()
 	{
 		return ($this->CI->session->userdata('sales_mode') == 'return');
 	}
 
->>>>>>> da1d4351
 	public function is_work_order_mode()
 	{
 		return ($this->CI->session->userdata('sales_mode') == 'sale_work_order');
