--- conflicted
+++ resolved
@@ -9,11 +9,7 @@
 $lang["module_giftcards"] = "Cartões Presente";
 $lang["module_giftcards_desc"] = "Adicionar,  atualizar, excluir e Pesquisar cartões presente";
 $lang["module_home"] = "Home";
-<<<<<<< HEAD
-$lang["module_item_kits"] = "Conjunyo de itens";
-=======
 $lang["module_item_kits"] = "Conjunto de itens";
->>>>>>> cd102b7c
 $lang["module_item_kits_desc"] = "Adicionar , atualizar, excluir e Pesquisar conjunto de itens";
 $lang["module_items"] = "Itens";
 $lang["module_items_desc"] = "Adicionar,  atualizar,  excluir e Pesquisar itens";
