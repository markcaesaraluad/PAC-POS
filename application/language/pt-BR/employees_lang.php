<?php 

$lang["employees_basic_information"] = "Informações do Funcionário";
<<<<<<< HEAD
$lang["employees_cannot_be_deleted"] = "Não foi possível excluir funcionários selecionados  um ou mais dos funcionários processou vendas ou você está tentando excluir-se ";
=======
$lang["employees_cannot_be_deleted"] = "Não foi possível excluir funcionários selecionados  um ou mais dos funcionários processou vendas ou você está tentando excluir-se.";
>>>>>>> cd102b7c
$lang["employees_confirm_delete"] = "Tem certeza de que deseja excluir os funcionários selecionados?";
$lang["employees_employee"] = "Funcionário";
$lang["employees_error_adding_updating"] = "Erro ao adicionar/atualizar funcionário";
$lang["employees_error_deleting_demo_admin"] = "Você não pode excluir o usuário administrador de demonstração";
$lang["employees_error_updating_demo_admin"] = "Você não pode alterar o usuário de demonstração de administração";
$lang["employees_login_info"] = "Informações de Entrada do Funcionário";
$lang["employees_new"] = "Novo Funcionário";
$lang["employees_none_selected"] = "Você não selecionou nenhum funcionário para excluir";
$lang["employees_one_or_multiple"] = "funcionário(s)";
$lang["employees_password"] = "Senha";
$lang["employees_password_minlength"] = "As senhas devem ter pelo menos 8 caracteres";
$lang["employees_password_must_match"] = "As senhas não correspondem";
$lang["employees_password_required"] = "Senha requerida";
$lang["employees_permission_desc"] = "Marque as caixas abaixo para conceder acesso aos módulos";
$lang["employees_permission_info"] = "Permissões de acesso do funcionário";
$lang["employees_repeat_password"] = "Confirme a senha";
$lang["employees_successful_adding"] = "Você adicionou o funcionário com sucesso";
$lang["employees_successful_deleted"] = "Você apagou o funcionário com sucesso";
$lang["employees_successful_updating"] = "Você atualizou com sucesso o funcionário";
$lang["employees_update"] = "Atualizar funcionário";
$lang["employees_username"] = "Usuário";
$lang["employees_username_minlength"] = "O nome de usuário deve ter pelo menos 5 caracteres";
$lang["employees_username_required"] = "Nome de Usuário é um campo obrigatório";
$lang["employees_subpermission_required"] = "Adicione pelo menos um privilégio para cada módulo";<|MERGE_RESOLUTION|>--- conflicted
+++ resolved
@@ -1,11 +1,7 @@
 <?php 
 
 $lang["employees_basic_information"] = "Informações do Funcionário";
-<<<<<<< HEAD
-$lang["employees_cannot_be_deleted"] = "Não foi possível excluir funcionários selecionados  um ou mais dos funcionários processou vendas ou você está tentando excluir-se ";
-=======
 $lang["employees_cannot_be_deleted"] = "Não foi possível excluir funcionários selecionados  um ou mais dos funcionários processou vendas ou você está tentando excluir-se.";
->>>>>>> cd102b7c
 $lang["employees_confirm_delete"] = "Tem certeza de que deseja excluir os funcionários selecionados?";
 $lang["employees_employee"] = "Funcionário";
 $lang["employees_error_adding_updating"] = "Erro ao adicionar/atualizar funcionário";
