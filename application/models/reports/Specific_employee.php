--- conflicted
+++ resolved
@@ -52,7 +52,6 @@
 		$this->db->where('employee_id', $inputs['employee_id']);
 
 		if ($inputs['sale_type'] == 'sales')
-<<<<<<< HEAD
         {
             $this->db->where('quantity_purchased > 0');
         }
@@ -60,15 +59,6 @@
         {
             $this->db->where('quantity_purchased < 0');
         }
-=======
-		{
-			$this->db->where('quantity_purchased > 0');
-		}
-		elseif ($inputs['sale_type'] == 'returns')
-		{
-			$this->db->where('quantity_purchased < 0');
-		}
->>>>>>> 84ef1478
 
 		$this->db->group_by('sale_id');
 		$this->db->order_by('MAX(sale_date)');
