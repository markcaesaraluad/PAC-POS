--- conflicted
+++ resolved
@@ -64,10 +64,6 @@
 
 	public function getData(array $inputs)
 	{
-<<<<<<< HEAD
-=======
-
->>>>>>> 84ef1478
 		$this->db->select('receiving_id, 
 		MAX(receiving_date) as receiving_date, 
 		SUM(quantity_purchased) AS items_purchased, 
