--- conflicted
+++ resolved
@@ -588,11 +588,7 @@
 		//New Attribute
 		if(empty($attribute_id) || empty($item_id))
 		{
-<<<<<<< HEAD
 			if(in_array($definition_type, [TEXT, DROPDOWN, CHECKBOX], TRUE))
-=======
-			if(in_array($definition_type, [TEXT, DROPDOWN], TRUE))
->>>>>>> e7ec8aa4
 			{
 				$attribute_id = $this->value_exists($attribute_value);
 				
