<?php
require_once ("secure_area.php");
class Config extends Secure_area 
{
	function __construct()
	{
		parent::__construct('config');
	}
	
	function index()
	{
		$location_names = array();
		$stock_locations = $this->Stock_locations->get_all()->result_array();
		$this->load->view("config", array('stock_locations' => $stock_locations));
	}
		
	function save()
	{
		$barcode_labels = preg_replace('/^_|barcode_label_|_$/', '', implode('_', array(
				$this->input->post('barcode_label_name'), 
				$this->input->post('barcode_label_price'), 
				$this->input->post('barcode_label_company')
		)));
		$batch_save_data=array(
		'company'=>$this->input->post('company'),
		'address'=>$this->input->post('address'),
		'phone'=>$this->input->post('phone'),
		'email'=>$this->input->post('email'),
		'fax'=>$this->input->post('fax'),
		'website'=>$this->input->post('website'),
		'default_tax_1_rate'=>$this->input->post('default_tax_1_rate'),		
		'default_tax_1_name'=>$this->input->post('default_tax_1_name'),		
		'default_tax_2_rate'=>$this->input->post('default_tax_2_rate'),	
		'default_tax_2_name'=>$this->input->post('default_tax_2_name'),		
		'currency_symbol'=>$this->input->post('currency_symbol'),
		'currency_side'=>$this->input->post('currency_side'),/**GARRISON ADDED 4/20/2013**/
		'return_policy'=>$this->input->post('return_policy'),
		'language'=>$this->input->post('language'),
		'timezone'=>$this->input->post('timezone'),
		'print_after_sale'=>$this->input->post('print_after_sale'),
        'tax_included'=>$this->input->post('tax_included'),
		'recv_invoice_format'=>$this->input->post('recv_invoice_format'),
		'sales_invoice_format'=>$this->input->post('sales_invoice_format'),
		'barcode_labels'=>$barcode_labels,
		'barcode_content'=>$this->input->post('barcode_content'),
		'custom1_name'=>$this->input->post('custom1_name'),/**GARRISON ADDED 4/20/2013**/
		'custom2_name'=>$this->input->post('custom2_name'),/**GARRISON ADDED 4/20/2013**/
		'custom3_name'=>$this->input->post('custom3_name'),/**GARRISON ADDED 4/20/2013**/
		'custom4_name'=>$this->input->post('custom4_name'),/**GARRISON ADDED 4/20/2013**/
		'custom5_name'=>$this->input->post('custom5_name'),/**GARRISON ADDED 4/20/2013**/
		'custom6_name'=>$this->input->post('custom6_name'),/**GARRISON ADDED 4/20/2013**/
		'custom7_name'=>$this->input->post('custom7_name'),/**GARRISON ADDED 4/20/2013**/
		'custom8_name'=>$this->input->post('custom8_name'),/**GARRISON ADDED 4/20/2013**/
		'custom9_name'=>$this->input->post('custom9_name'),/**GARRISON ADDED 4/20/2013**/
		'custom10_name'=>$this->input->post('custom10_name')/**GARRISON ADDED 4/20/2013**/
		);
		
		$deleted_locations = $this->Stock_locations->get_allowed_locations();
        foreach($this->input->post() as $key => $value) 
        {
<<<<<<< HEAD
            array_push($stock_locations_trimmed, trim($location, ' '));
        }        
        $current_locations = $this->Stock_locations->concat_location_names()->location_names;
        if ($this->input->post('stock_locations') != $current_locations)
        {
	        $this->_clear_session_state();
=======
        	if (strstr($key, 'stock_location'))
        	{
      			$location_id = preg_replace("/.*?_(\d+)$/", "$1", $key);
      			unset($deleted_locations[$location_id]);
        		// save or update
      			$location_data = array('location_name' => $value);
        		if ($this->Stock_locations->save($location_data, $location_id))
        		{
        			$this->_clear_session_state();
        		}
        	}
        }
        // all locations not available in post will be deleted now
        foreach ($deleted_locations as $location_id => $location_name)
        {
        	$this->Stock_locations->delete($location_id);
>>>>>>> 24a6c9c3
        }
        
		if( $this->Appconfig->batch_save( $batch_save_data ))
		{
			echo json_encode(array('success'=>true,'message'=>$this->lang->line('config_saved_successfully')));
		}
		$this->_remove_duplicate_cookies();	
	}
	
	function stock_locations() 
	{
		$stock_locations = $this->Stock_locations->get_all()->result_array();
		$this->load->view('partial/stock_locations', array('stock_locations' => $stock_locations));
	}
	
	function _clear_session_state()
	{
		$this->load->library('sale_lib');
		$this->sale_lib->clear_sale_location();
		$this->sale_lib->clear_all();
		$this->load->library('receiving_lib');
		$this->receiving_lib->clear_stock_source();
		$this->receiving_lib->clear_stock_destination();
		$this->receiving_lib->clear_all();
	}
	
	function _clear_session_state()
	{
		$this->load->library('sale_lib');
		$this->sale_lib->clear_sale_location();
		$this->sale_lib->clear_all();
		$this->load->library('receiving_lib');
		$this->receiving_lib->clear_stock_source();
		$this->receiving_lib->clear_stock_destination();
		$this->receiving_lib->clear_all();
	}
}
?><|MERGE_RESOLUTION|>--- conflicted
+++ resolved
@@ -56,16 +56,8 @@
 		);
 		
 		$deleted_locations = $this->Stock_locations->get_allowed_locations();
-        foreach($this->input->post() as $key => $value) 
-        {
-<<<<<<< HEAD
-            array_push($stock_locations_trimmed, trim($location, ' '));
-        }        
-        $current_locations = $this->Stock_locations->concat_location_names()->location_names;
-        if ($this->input->post('stock_locations') != $current_locations)
-        {
-	        $this->_clear_session_state();
-=======
+		foreach($this->input->post() as $key => $value) 
+		{
         	if (strstr($key, 'stock_location'))
         	{
       			$location_id = preg_replace("/.*?_(\d+)$/", "$1", $key);
@@ -77,12 +69,11 @@
         			$this->_clear_session_state();
         		}
         	}
-        }
+		}
         // all locations not available in post will be deleted now
         foreach ($deleted_locations as $location_id => $location_name)
         {
         	$this->Stock_locations->delete($location_id);
->>>>>>> 24a6c9c3
         }
         
 		if( $this->Appconfig->batch_save( $batch_save_data ))
@@ -96,18 +87,7 @@
 	{
 		$stock_locations = $this->Stock_locations->get_all()->result_array();
 		$this->load->view('partial/stock_locations', array('stock_locations' => $stock_locations));
-	}
-	
-	function _clear_session_state()
-	{
-		$this->load->library('sale_lib');
-		$this->sale_lib->clear_sale_location();
-		$this->sale_lib->clear_all();
-		$this->load->library('receiving_lib');
-		$this->receiving_lib->clear_stock_source();
-		$this->receiving_lib->clear_stock_destination();
-		$this->receiving_lib->clear_all();
-	}
+	} 
 	
 	function _clear_session_state()
 	{
