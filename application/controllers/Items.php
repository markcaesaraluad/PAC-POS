<?php if ( ! defined('BASEPATH')) exit('No direct script access allowed');

require_once("Secure_Controller.php");

class Items extends Secure_Controller
{
	public function __construct()
	{
		parent::__construct('items');

		$this->load->library('item_lib');
	}
	
	public function index()
	{
		$data['table_headers'] = $this->xss_clean(get_items_manage_table_headers());
		
		$data['stock_location'] = $this->xss_clean($this->item_lib->get_item_location());
		$data['stock_locations'] = $this->xss_clean($this->Stock_location->get_allowed_locations());

		// filters that will be loaded in the multiselect dropdown
		$data['filters'] = array('empty_upc' => $this->lang->line('items_empty_upc_items'),
			'low_inventory' => $this->lang->line('items_low_inventory_items'),
			'is_serialized' => $this->lang->line('items_serialized_items'),
			'no_description' => $this->lang->line('items_no_description_items'),
			'search_custom' => $this->lang->line('items_search_custom_items'),
			'is_deleted' => $this->lang->line('items_is_deleted'));

		$this->load->view('items/manage', $data);
	}

	/*
	Returns Items table data rows. This will be called with AJAX.
	*/
	public function search()
	{
		$search = $this->input->get('search');
		$limit = $this->input->get('limit');
		$offset = $this->input->get('offset');
		$sort = $this->input->get('sort');
		$order = $this->input->get('order');

		$this->item_lib->set_item_location($this->input->get('stock_location'));

		$filters = array('start_date' => $this->input->get('start_date'),
						'end_date' => $this->input->get('end_date'),
						'stock_location_id' => $this->item_lib->get_item_location(),
						'empty_upc' => FALSE,
						'low_inventory' => FALSE, 
						'is_serialized' => FALSE,
						'no_description' => FALSE,
						'search_custom' => FALSE,
						'is_deleted' => FALSE);
		
		// check if any filter is set in the multiselect dropdown
		$filledup = array_fill_keys($this->input->get('filters'), TRUE);
		$filters = array_merge($filters, $filledup);

		$items = $this->Item->search($search, $filters, $limit, $offset, $sort, $order);
		$total_rows = $this->Item->get_found_rows($search, $filters);

		$data_rows = array();
		foreach($items->result() as $item)
		{
			$data_rows[] = $this->xss_clean(get_item_data_row($item, $this));

			// Guess whether file extension is not in the table field,
			// if it isn't, then it's an old-format (formerly pic_id) field,
			// so we guess the right filename and update the table
            $ext = pathinfo($item->pic_filename, PATHINFO_EXTENSION);
            if($ext == '')
            {
                $images = glob('./uploads/item_pics/' . $item->pic_filename . '.*');
                $new_pic_filename = pathinfo($images[0], PATHINFO_BASENAME);
                $item_data = array('pic_filename' => $new_pic_filename);
                $this->Item->save($item_data, $item->item_id);
            }
		}

		echo json_encode(array('total' => $total_rows, 'rows' => $data_rows));
	}
	
	public function pic_thumb($pic_filename)
	{
		$this->load->helper('file');
		$this->load->library('image_lib');

		// in this context, $pic_filename always has .ext
		$ext = pathinfo($pic_filename, PATHINFO_EXTENSION);
		$images = glob('./uploads/item_pics/' . $pic_filename);

		// make sure we pick only the file name, without extension
		$base_path = './uploads/item_pics/' . pathinfo($pic_filename, PATHINFO_FILENAME);
		if(sizeof($images) > 0)
		{
			$image_path = $images[0];
			$thumb_path = $base_path . $this->image_lib->thumb_marker . '.' . $ext;
			if(sizeof($images) < 2)
			{
				$config['image_library'] = 'gd2';
				$config['source_image']  = $image_path;
				$config['maintain_ratio'] = TRUE;
				$config['create_thumb'] = TRUE;
				$config['width'] = 52;
				$config['height'] = 32;
				$this->image_lib->initialize($config);
				$image = $this->image_lib->resize();
				$thumb_path = $this->image_lib->full_dst_path;
			}
			$this->output->set_content_type(get_mime_by_extension($thumb_path));
			$this->output->set_output(file_get_contents($thumb_path));
		}
	}

	/*
	Gives search suggestions based on what is being searched for
	*/
	public function suggest_search()
	{
		$suggestions = $this->xss_clean($this->Item->get_search_suggestions($this->input->post_get('term'),
			array('search_custom' => $this->input->post('search_custom'), 'is_deleted' => $this->input->post('is_deleted') != NULL), FALSE));

		echo json_encode($suggestions);
	}

	public function suggest()
	{
		$suggestions = $this->xss_clean($this->Item->get_search_suggestions($this->input->post_get('term'),
			array('search_custom' => FALSE, 'is_deleted' => FALSE), TRUE));

		echo json_encode($suggestions);
	}

	/*
	Gives search suggestions based on what is being searched for
	*/
	public function suggest_category()
	{
		$suggestions = $this->xss_clean($this->Item->get_category_suggestions($this->input->get('term')));

		echo json_encode($suggestions);
	}

	/*
	 Gives search suggestions based on what is being searched for
	*/
	public function suggest_location()
	{
		$suggestions = $this->xss_clean($this->Item->get_location_suggestions($this->input->get('term')));

		echo json_encode($suggestions);
	}
	
	/*
	 Gives search suggestions based on what is being searched for
	*/
	public function suggest_custom()
	{
		$suggestions = $this->xss_clean($this->Item->get_custom_suggestions($this->input->post('term'), $this->input->post('field_no')));

		echo json_encode($suggestions);
	}

	public function get_row($item_ids)
	{
		$item_infos = $this->Item->get_multiple_info(explode(":", $item_ids), $this->item_lib->get_item_location());

		$result = array();
		foreach($item_infos->result() as $item_info)
		{
			$result[$item_info->item_id] = $this->xss_clean(get_item_data_row($item_info, $this));
		}

		echo json_encode($result);
	}

	public function view($item_id = -1)
	{
		$data['item_tax_info'] = $this->xss_clean($this->Item_taxes->get_info($item_id));
		$data['default_tax_1_rate'] = '';
		$data['default_tax_2_rate'] = '';

		$item_info = $this->Item->get_info($item_id);
		foreach(get_object_vars($item_info) as $property => $value)
		{
			$item_info->$property = $this->xss_clean($value);
		}

		if($item_id == -1)
		{
			$data['default_tax_1_rate'] = $this->config->item('default_tax_1_rate');
			$data['default_tax_2_rate'] = $this->config->item('default_tax_2_rate');

			$item_info->receiving_quantity = 0;
			$item_info->reorder_level = 0;
			$item_info->item_type = '0'; // standard
			$item_info->stock_type = '0'; // stock
		}

		$data['item_info'] = $item_info;

		$suppliers = array('' => $this->lang->line('items_none'));
		foreach($this->Supplier->get_all()->result_array() as $row)
		{
			$suppliers[$this->xss_clean($row['person_id'])] = $this->xss_clean($row['company_name']);
		}
		$data['suppliers'] = $suppliers;
		$data['selected_supplier'] = $item_info->supplier_id;

		$data['logo_exists'] = $item_info->pic_filename != '';
		$ext = pathinfo($item_info->pic_filename, PATHINFO_EXTENSION);
		if($ext == '')
		{
			// if file extension is not found guess it (legacy)
			$images = glob('./uploads/item_pics/' . $item_info->pic_filename . '.*');
			// try to update pic_filename in db, following 3 lines might not be necessary
			// after what I put in search(), feel free to remove it if you also think it's
			// redundant.
			$new_pic_filename = pathinfo($images[0], PATHINFO_BASENAME);
			$item_data = array('pic_filename' => $new_pic_filename);
			$this->Item->save($item_data, $item_id);
		}
		else
		{
			// else just pick that file
			$images = glob('./uploads/item_pics/' . $item_info->pic_filename);
		}
		$data['image_path'] = sizeof($images) > 0 ? base_url($images[0]) : '';
		$stock_locations = $this->Stock_location->get_undeleted_all()->result_array();
		foreach($stock_locations as $location)
		{
			$location = $this->xss_clean($location);

			$quantity = $this->xss_clean($this->Item_quantity->get_item_quantity($item_id, $location['location_id'])->quantity);
			$quantity = ($item_id == -1) ? 0 : $quantity;
			$location_array[$location['location_id']] = array('location_name' => $location['location_name'], 'quantity' => $quantity);
			$data['stock_locations'] = $location_array;
		}

		$this->load->view('items/form', $data);
	}

	public function inventory($item_id = -1)
	{
		$item_info = $this->Item->get_info($item_id);
		foreach(get_object_vars($item_info) as $property => $value)
		{
			$item_info->$property = $this->xss_clean($value);
		}
		$data['item_info'] = $item_info;

		$data['stock_locations'] = array();
		$stock_locations = $this->Stock_location->get_undeleted_all()->result_array();
		foreach($stock_locations as $location)
		{
			$location = $this->xss_clean($location);
			$quantity = $this->xss_clean($this->Item_quantity->get_item_quantity($item_id, $location['location_id'])->quantity);
		
			$data['stock_locations'][$location['location_id']] = $location['location_name'];
			$data['item_quantities'][$location['location_id']] = $quantity;
		}

		$this->load->view('items/form_inventory', $data);
	}
	
	public function count_details($item_id = -1)
	{
		$item_info = $this->Item->get_info($item_id);
		foreach(get_object_vars($item_info) as $property => $value)
		{
			$item_info->$property = $this->xss_clean($value);
		}
		$data['item_info'] = $item_info;

		$data['stock_locations'] = array();
		$stock_locations = $this->Stock_location->get_undeleted_all()->result_array();
		foreach($stock_locations as $location)
		{
			$location = $this->xss_clean($location);
			$quantity = $this->xss_clean($this->Item_quantity->get_item_quantity($item_id, $location['location_id'])->quantity);
		
			$data['stock_locations'][$location['location_id']] = $location['location_name'];
			$data['item_quantities'][$location['location_id']] = $quantity;
		}

		$this->load->view('items/form_count_details', $data);
	}

	public function generate_barcodes($item_ids)
	{
		$this->load->library('barcode_lib');

		$item_ids = explode(':', $item_ids);
		$result = $this->Item->get_multiple_info($item_ids, $this->item_lib->get_item_location())->result_array();
		$config = $this->barcode_lib->get_barcode_config();

		$data['barcode_config'] = $config;

		// check the list of items to see if any item_number field is empty
		foreach($result as &$item)
		{
			$item = $this->xss_clean($item);
			
			// update the UPC/EAN/ISBN field if empty / NULL with the newly generated barcode
			if(empty($item['item_number']) && $this->config->item('barcode_generate_if_empty'))
			{
				// get the newly generated barcode
				$barcode_instance = Barcode_lib::barcode_instance($item, $config);
				$item['item_number'] = $barcode_instance->getData();
				
				$save_item = array('item_number' => $item['item_number']);

				// update the item in the database in order to save the UPC/EAN/ISBN field
				$this->Item->save($save_item, $item['item_id']);
			}
		}
		$data['items'] = $result;

		// display barcodes
		$this->load->view('barcodes/barcode_sheet', $data);
	}

	public function bulk_edit()
	{
		$suppliers = array('' => $this->lang->line('items_none'));
		foreach($this->Supplier->get_all()->result_array() as $row)
		{
			$row = $this->xss_clean($row);

			$suppliers[$row['person_id']] = $row['company_name'];
		}
		$data['suppliers'] = $suppliers;
		$data['allow_alt_description_choices'] = array(
			'' => $this->lang->line('items_do_nothing'), 
			1  => $this->lang->line('items_change_all_to_allow_alt_desc'),
			0  => $this->lang->line('items_change_all_to_not_allow_allow_desc'));

		$data['serialization_choices'] = array(
			'' => $this->lang->line('items_do_nothing'), 
			1  => $this->lang->line('items_change_all_to_serialized'),
			0  => $this->lang->line('items_change_all_to_unserialized'));

		$this->load->view('items/form_bulk', $data);
	}

	public function save($item_id = -1)
	{
		$upload_success = $this->_handle_image_upload();
		$upload_data = $this->upload->data();

		//Save item data
		$item_data = array(
			'name' => $this->input->post('name'),
			'description' => $this->input->post('description'),
			'category' => $this->input->post('category'),
			'item_type' => $this->input->post('item_type'),
			'stock_type' => $this->input->post('stock_type'),
			'supplier_id' => $this->input->post('supplier_id') == '' ? NULL : $this->input->post('supplier_id'),
			'item_number' => $this->input->post('item_number') == '' ? NULL : $this->input->post('item_number'),
			'cost_price' => parse_decimals($this->input->post('cost_price')),
			'unit_price' => parse_decimals($this->input->post('unit_price')),
			'reorder_level' => parse_decimals($this->input->post('reorder_level')),
			'receiving_quantity' => parse_decimals($this->input->post('receiving_quantity')),
			'allow_alt_description' => $this->input->post('allow_alt_description') != NULL,
			'is_serialized' => $this->input->post('is_serialized') != NULL,
			'deleted' => $this->input->post('is_deleted') != NULL,
			'custom1' => $this->input->post('custom1') == NULL ? '' : $this->input->post('custom1'),
			'custom2' => $this->input->post('custom2') == NULL ? '' : $this->input->post('custom2'),
			'custom3' => $this->input->post('custom3') == NULL ? '' : $this->input->post('custom3'),
			'custom4' => $this->input->post('custom4') == NULL ? '' : $this->input->post('custom4'),
			'custom5' => $this->input->post('custom5') == NULL ? '' : $this->input->post('custom5'),
			'custom6' => $this->input->post('custom6') == NULL ? '' : $this->input->post('custom6'),
			'custom7' => $this->input->post('custom7') == NULL ? '' : $this->input->post('custom7'),
			'custom8' => $this->input->post('custom8') == NULL ? '' : $this->input->post('custom8'),
			'custom9' => $this->input->post('custom9') == NULL ? '' : $this->input->post('custom9'),
			'custom10' => $this->input->post('custom10') == NULL ? '' : $this->input->post('custom10')
		);
		
		if(!empty($upload_data['orig_name']))
		{
			// XSS file image sanity check
			if($this->xss_clean($upload_data['raw_name'], TRUE) === TRUE)
			{
				$item_data['pic_filename'] = $upload_data['raw_name'];
			}
		}
		
		$employee_id = $this->Employee->get_logged_in_employee_info()->person_id;
		$cur_item_info = $this->Item->get_info($item_id);
		
		if($this->Item->save($item_data, $item_id))
		{
			$success = TRUE;
			$new_item = FALSE;
			//New item
			if($item_id == -1)
			{
				$item_id = $item_data['item_id'];
				$new_item = TRUE;
			}
			
			$items_taxes_data = array();
			$tax_names = $this->input->post('tax_names');
			$tax_percents = $this->input->post('tax_percents');
			$count = count($tax_percents);
			for ($k = 0; $k < $count; ++$k)
			{
				$tax_percentage = parse_decimals($tax_percents[$k]);
				if(is_numeric($tax_percentage))
				{
					$items_taxes_data[] = array('name' => $tax_names[$k], 'percent' => $tax_percentage);
				}
			}
			$success &= $this->Item_taxes->save($items_taxes_data, $item_id);

			//Save item quantity
			$stock_locations = $this->Stock_location->get_undeleted_all()->result_array();
			foreach($stock_locations as $location)
			{
				$updated_quantity = parse_decimals($this->input->post('quantity_' . $location['location_id']));
				$location_detail = array('item_id' => $item_id,
										'location_id' => $location['location_id'],
										'quantity' => $updated_quantity);
				$item_quantity = $this->Item_quantity->get_item_quantity($item_id, $location['location_id']);
				if($item_quantity->quantity != $updated_quantity || $new_item)
				{
					$success &= $this->Item_quantity->save($location_detail, $item_id, $location['location_id']);

					$inv_data = array(
						'trans_date' => date('Y-m-d H:i:s'),
						'trans_items' => $item_id,
						'trans_user' => $employee_id,
						'trans_location' => $location['location_id'],
						'trans_comment' => $this->lang->line('items_manually_editing_of_quantity'),
						'trans_inventory' => $updated_quantity - $item_quantity->quantity
					);

					$success &= $this->Inventory->insert($inv_data);
				}
			}

			if($success && $upload_success)
			{
				$message = $this->xss_clean($this->lang->line('items_successful_' . ($new_item ? 'adding' : 'updating')) . ' ' . $item_data['name']);

				echo json_encode(array('success' => TRUE, 'message' => $message, 'id' => $item_id));
			}
			else
			{
				$message = $this->xss_clean($upload_success ? $this->lang->line('items_error_adding_updating') . ' ' . $item_data['name'] : strip_tags($this->upload->display_errors()));

				echo json_encode(array('success' => FALSE, 'message' => $message, 'id' => $item_id));
			}
		}
		else//failure
		{
			$message = $this->xss_clean($this->lang->line('items_error_adding_updating') . ' ' . $item_data['name']);
			
			echo json_encode(array('success' => FALSE, 'message' => $message, 'id' => -1));
		}
	}
	
	public function check_item_number()
	{
		$exists = $this->Item->item_number_exists($this->input->post('item_number'), $this->input->post('item_id'));
		echo !$exists ? 'true' : 'false';
	}

	/*
	If adding a new item check to see if an item kit with the same name as the item already exists.
	*/
	public function check_kit_exists()
	{
		if ($this->input->post('item_number') === -1)
		{
			$exists = $this->Item_kit->item_kit_exists_for_name($this->input->post('name'));
		}
		else
		{
			$exists  = false;
		}
		echo !$exists ? 'true' : 'false';
	}

	private function _handle_image_upload()
	{
		/* Let files be uploaded with their original name */
		
		// load upload library
		$config = array('upload_path' => './uploads/item_pics/',
			'allowed_types' => 'gif|jpg|png',
			'max_size' => '100',
			'max_width' => '640',
			'max_height' => '480'
		);
		$this->load->library('upload', $config);
		$this->upload->do_upload('item_image');           
		
		return strlen($this->upload->display_errors()) == 0 || !strcmp($this->upload->display_errors(), '<p>'.$this->lang->line('upload_no_file_selected').'</p>');
	}

	public function remove_logo($item_id)
	{
		$item_data = array('pic_filename' => NULL);
		$result = $this->Item->save($item_data, $item_id);

		echo json_encode(array('success' => $result));
	}

	public function save_inventory($item_id = -1)
	{	
		$employee_id = $this->Employee->get_logged_in_employee_info()->person_id;
		$cur_item_info = $this->Item->get_info($item_id);
		$location_id = $this->input->post('stock_location');
		$inv_data = array(
			'trans_date' => date('Y-m-d H:i:s'),
			'trans_items' => $item_id,
			'trans_user' => $employee_id,
			'trans_location' => $location_id,
			'trans_comment' => $this->input->post('trans_comment'),
			'trans_inventory' => parse_decimals($this->input->post('newquantity'))
		);
		
		$this->Inventory->insert($inv_data);
		
		//Update stock quantity
		$item_quantity = $this->Item_quantity->get_item_quantity($item_id, $location_id);
		$item_quantity_data = array(
			'item_id' => $item_id,
			'location_id' => $location_id,
			'quantity' => $item_quantity->quantity + parse_decimals($this->input->post('newquantity'))
		);

		if($this->Item_quantity->save($item_quantity_data, $item_id, $location_id))
		{
			$message = $this->xss_clean($this->lang->line('items_successful_updating') . ' ' . $cur_item_info->name);
			
			echo json_encode(array('success' => TRUE, 'message' => $message, 'id' => $item_id));
		}
		else//failure
		{
			$message = $this->xss_clean($this->lang->line('items_error_adding_updating') . ' ' . $cur_item_info->name);
			
			echo json_encode(array('success' => FALSE, 'message' => $message, 'id' => -1));
		}
	}

	public function bulk_update()
	{
		$items_to_update = $this->input->post('item_ids');
		$item_data = array();

		foreach($_POST as $key => $value)
		{		
			//This field is nullable, so treat it differently
			if($key == 'supplier_id' && $value != '')
			{	
				$item_data["$key"] = $value;
			}
			elseif($value != '' && !(in_array($key, array('item_ids', 'tax_names', 'tax_percents'))))
			{
				$item_data["$key"] = $value;
			}
		}

		//Item data could be empty if tax information is being updated
		if(empty($item_data) || $this->Item->update_multiple($item_data, $items_to_update))
		{
			$items_taxes_data = array();
			$tax_names = $this->input->post('tax_names');
			$tax_percents = $this->input->post('tax_percents');
			$tax_updated = FALSE;
			$count = count($tax_percents);
			for ($k = 0; $k < $count; ++$k)
			{		
				if(!empty($tax_names[$k]) && is_numeric($tax_percents[$k]))
				{
					$tax_updated = TRUE;
					
					$items_taxes_data[] = array('name' => $tax_names[$k], 'percent' => $tax_percents[$k]);
				}
			}
			
			if($tax_updated)
			{
				$this->Item_taxes->save_multiple($items_taxes_data, $items_to_update);
			}

			echo json_encode(array('success' => TRUE, 'message' => $this->lang->line('items_successful_bulk_edit'), 'id' => $this->xss_clean($items_to_update)));
		}
		else
		{
			echo json_encode(array('success' => FALSE, 'message' => $this->lang->line('items_error_updating_multiple')));
		}
	}

	public function delete()
	{
		$items_to_delete = $this->input->post('ids');

		if($this->Item->delete_list($items_to_delete))
		{
			$message = $this->lang->line('items_successful_deleted') . ' ' . count($items_to_delete) . ' ' . $this->lang->line('items_one_or_multiple');
			echo json_encode(array('success' => TRUE, 'message' => $message));
		}
		else
		{
			echo json_encode(array('success' => FALSE, 'message' => $this->lang->line('items_cannot_be_deleted')));
		}
	}

	/*
	Items import from excel spreadsheet
	*/
	public function excel()
	{
		$name = 'import_items.csv';
		$data = file_get_contents('../' . $name);
		force_download($name, $data);
	}
	
	public function excel_import()
	{
		$this->load->view('items/form_excel_import', NULL);
	}

	public function do_excel_import()
	{
		if($_FILES['file_path']['error'] != UPLOAD_ERR_OK)
		{
			echo json_encode(array('success' => FALSE, 'message' => $this->lang->line('items_excel_import_failed')));
		}
		else
		{
			if(($handle = fopen($_FILES['file_path']['tmp_name'], 'r')) !== FALSE)
			{
				// Skip the first row as it's the table description
				fgetcsv($handle);
				$i = 1;
				
				$failCodes = array();
		
				while(($data = fgetcsv($handle)) !== FALSE)
				{
					// XSS file data sanity check
					$data = $this->xss_clean($data);
					
					/* haven't touched this so old templates will work, or so I guess... */
					if(sizeof($data) >= 23)
					{
<<<<<<< HEAD
	                    $item_data = array(
	                        'name'					=> $data[1],
	                        'description'			=> $data[11],
	                        'category'				=> $data[2],
	                        'cost_price'			=> $data[4],
	                        'unit_price'			=> $data[5],
	                        'reorder_level'			=> $data[10],
	                        'supplier_id'			=> $this->Supplier->exists($data[3]) ? $data[3] : NULL,
	                        'allow_alt_description'	=> $data[12] != '' ? '1' : '0',
	                        'is_serialized'			=> $data[13] != '' ? '1' : '0',
	                        'custom1'				=> $data[14],
	                        'custom2'				=> $data[15],
	                        'custom3'				=> $data[16],
	                        'custom4'				=> $data[17],
	                        'custom5'				=> $data[18],
	                        'custom6'				=> $data[19],
	                        'custom7'				=> $data[20],
	                        'custom8'				=> $data[21],
	                        'custom9'				=> $data[22],
	                        'custom10'				=> $data[23]
	                    );

						/* we could do something like this, however, the effectiveness of
						  this is rather limited, since for now, you have to upload files manually
						  into that directory, so you really can do whatever you want, this probably
						  needs further discussion  */

						$pic_file = $data[26];
						/*if(strcmp('.htaccess', $pic_file)==0) {
							$pic_file='';
						}*/
						$item_data['pic_filename']=$pic_file;

	                    $item_number = $data[0];
	                    $invalidated = FALSE;
	                    if($item_number != '')
	                    {
	                    	$item_data['item_number'] = $item_number;
		                    $invalidated = $this->Item->item_number_exists($item_number);
	                    }
=======
						$item_data = array(
							'name'					=> $data[1],
							'description'			=> $data[11],
							'category'				=> $data[2],
							'cost_price'			=> $data[4],
							'unit_price'			=> $data[5],
							'reorder_level'			=> $data[10],
							'supplier_id'			=> $this->Supplier->exists($data[3]) ? $data[3] : NULL,
							'allow_alt_description'	=> $data[12] != '' ? '1' : '0',
							'is_serialized'			=> $data[13] != '' ? '1' : '0',
							'custom1'				=> $data[14],
							'custom2'				=> $data[15],
							'custom3'				=> $data[16],
							'custom4'				=> $data[17],
							'custom5'				=> $data[18],
							'custom6'				=> $data[19],
							'custom7'				=> $data[20],
							'custom8'				=> $data[21],
							'custom9'				=> $data[22],
							'custom10'				=> $data[23]
						);
						$item_number = $data[0];
						$invalidated = FALSE;
						if($item_number != '')
						{
							$item_data['item_number'] = $item_number;
							$invalidated = $this->Item->item_number_exists($item_number);
						}
>>>>>>> d85aeaea
					}
					else 
					{
						$invalidated = TRUE;
					}

					if(!$invalidated && $this->Item->save($item_data))
					{
						$items_taxes_data = NULL;
						//tax 1
						if(is_numeric($data[7]) && $data[6] != '')
						{
							$items_taxes_data[] = array('name' => $data[6], 'percent' => $data[7] );
						}

						//tax 2
						if(is_numeric($data[9]) && $data[8] != '')
						{
							$items_taxes_data[] = array('name' => $data[8], 'percent' => $data[9] );
						}

						// save tax values
						if(count($items_taxes_data) > 0)
						{
							$this->Item_taxes->save($items_taxes_data, $item_data['item_id']);
						}

						// quantities & inventory Info
						$employee_id = $this->Employee->get_logged_in_employee_info()->person_id;
						$emp_info = $this->Employee->get_info($employee_id);
						$comment ='Qty CSV Imported';

						$cols = count($data);

						// array to store information if location got a quantity
						$allowed_locations = $this->Stock_location->get_allowed_locations();
						for ($col = 24; $col < $cols; $col = $col + 2)
						{
							$location_id = $data[$col];
							if(array_key_exists($location_id, $allowed_locations))
							{
								$item_quantity_data = array(
									'item_id' => $item_data['item_id'],
									'location_id' => $location_id,
									'quantity' => $data[$col + 1],
								);
								$this->Item_quantity->save($item_quantity_data, $item_data['item_id'], $location_id);

								$excel_data = array(
									'trans_items' => $item_data['item_id'],
									'trans_user' => $employee_id,
									'trans_comment' => $comment,
									'trans_location' => $data[$col],
									'trans_inventory' => $data[$col + 1]
								);
								
								$this->Inventory->insert($excel_data);
								unset($allowed_locations[$location_id]);
							}
						}

						/*
						 * now iterate through the array and check for which location_id no entry into item_quantities was made yet
						 * those get an entry with quantity as 0.
						 * unfortunately a bit duplicate code from above...
						 */
						foreach($allowed_locations as $location_id => $location_name)
						{
							$item_quantity_data = array(
								'item_id' => $item_data['item_id'],
								'location_id' => $location_id,
								'quantity' => 0,
							);
							$this->Item_quantity->save($item_quantity_data, $item_data['item_id'], $data[$col]);

							$excel_data = array(
								'trans_items' => $item_data['item_id'],
								'trans_user' => $employee_id,
								'trans_comment' => $comment,
								'trans_location' => $location_id,
								'trans_inventory' => 0
							);

							$this->Inventory->insert($excel_data);
						}
					}
					else //insert or update item failure
					{
						$failCodes[] = $i;
					}

					++$i;
				}

				if(count($failCodes) > 0)
				{
					$message = $this->lang->line('items_excel_import_partially_failed') . ' (' . count($failCodes) . '): ' . implode(', ', $failCodes);
					
					echo json_encode(array('success' => FALSE, 'message' => $message));
				}
				else
				{
					echo json_encode(array('success' => TRUE, 'message' => $this->lang->line('items_excel_import_success')));
				}
			}
			else 
			{
				echo json_encode(array('success' => FALSE, 'message' => $this->lang->line('items_excel_import_nodata_wrongformat')));
			}
		}
	}
}
?><|MERGE_RESOLUTION|>--- conflicted
+++ resolved
@@ -648,48 +648,6 @@
 					/* haven't touched this so old templates will work, or so I guess... */
 					if(sizeof($data) >= 23)
 					{
-<<<<<<< HEAD
-	                    $item_data = array(
-	                        'name'					=> $data[1],
-	                        'description'			=> $data[11],
-	                        'category'				=> $data[2],
-	                        'cost_price'			=> $data[4],
-	                        'unit_price'			=> $data[5],
-	                        'reorder_level'			=> $data[10],
-	                        'supplier_id'			=> $this->Supplier->exists($data[3]) ? $data[3] : NULL,
-	                        'allow_alt_description'	=> $data[12] != '' ? '1' : '0',
-	                        'is_serialized'			=> $data[13] != '' ? '1' : '0',
-	                        'custom1'				=> $data[14],
-	                        'custom2'				=> $data[15],
-	                        'custom3'				=> $data[16],
-	                        'custom4'				=> $data[17],
-	                        'custom5'				=> $data[18],
-	                        'custom6'				=> $data[19],
-	                        'custom7'				=> $data[20],
-	                        'custom8'				=> $data[21],
-	                        'custom9'				=> $data[22],
-	                        'custom10'				=> $data[23]
-	                    );
-
-						/* we could do something like this, however, the effectiveness of
-						  this is rather limited, since for now, you have to upload files manually
-						  into that directory, so you really can do whatever you want, this probably
-						  needs further discussion  */
-
-						$pic_file = $data[26];
-						/*if(strcmp('.htaccess', $pic_file)==0) {
-							$pic_file='';
-						}*/
-						$item_data['pic_filename']=$pic_file;
-
-	                    $item_number = $data[0];
-	                    $invalidated = FALSE;
-	                    if($item_number != '')
-	                    {
-	                    	$item_data['item_number'] = $item_number;
-		                    $invalidated = $this->Item->item_number_exists($item_number);
-	                    }
-=======
 						$item_data = array(
 							'name'					=> $data[1],
 							'description'			=> $data[11],
@@ -711,6 +669,18 @@
 							'custom9'				=> $data[22],
 							'custom10'				=> $data[23]
 						);
+            
+						/* we could do something like this, however, the effectiveness of
+						  this is rather limited, since for now, you have to upload files manually
+						  into that directory, so you really can do whatever you want, this probably
+						  needs further discussion  */
+
+						$pic_file = $data[26];
+						/*if(strcmp('.htaccess', $pic_file)==0) {
+							$pic_file='';
+						}*/
+						$item_data['pic_filename']=$pic_file;
+            
 						$item_number = $data[0];
 						$invalidated = FALSE;
 						if($item_number != '')
@@ -718,7 +688,6 @@
 							$item_data['item_number'] = $item_number;
 							$invalidated = $this->Item->item_number_exists($item_number);
 						}
->>>>>>> d85aeaea
 					}
 					else 
 					{
