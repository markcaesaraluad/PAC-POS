<?php if ( ! defined('BASEPATH')) exit('No direct script access allowed');

class Login extends CI_Controller 
{
	public function __construct()
	{
		parent::__construct();
	}

	public function index()
	{
		if($this->Employee->is_logged_in())
		{
			redirect('home');
		}
		else
		{
			$this->form_validation->set_rules('username', 'lang:login_undername', 'callback_login_check');
    	    $this->form_validation->set_error_delimiters('<div class="error">', '</div>');
			
			if($this->form_validation->run() == FALSE)
			{
				$this->load->view('login');
			}
			else
			{
				if($this->config->item('statistics') == TRUE)
				{
					$this->load->library('tracking_lib');

					$login_info = current_language() . ' | ' . $this->config->item('timezone') . ' | ' . $this->config->item('currency_symbol') . ' | ' . $this->config->item('theme') . ' | ' . $this->config->item('website') . ' | ' . $this->input->ip_address();
					$this->tracking_lib->track_page('login', 'login', $login_info);
<<<<<<< HEAD
					
					$footer = file_get_contents('../application/views/partial/footer.php');
					$footer = strip_tags($footer);
					$footer = preg_replace('/\s+/', '', $footer);

					if($footer != '-.')
					{
						$footer = $footer . ' | ' . $this->config->item('company') . ' | ' .  $this->config->item('address') . ' | ' . $this->config->item('email') . ' | ' . $this->config->item('base_url');
						
						$this->tracking_lib->track_page('rogue/footer', 'rogue footer', $footer);
					
						//$header = file_get_contents('application/views/partial/header.php');
						//$header = strip_tags($header);
						//$header = preg_replace('/\s+/', '', $header);
						//$this->tracking_lib->track_page('rogue/header', 'rogue header', $header);
					}
=======
>>>>>>> c3316040
				}

				redirect('home');
			}
		}
	}

	public function login_check($username)
	{
		$password = $this->input->post('password');	

		if(!$this->Employee->login($username, $password))
		{
			$this->form_validation->set_message('login_check', $this->lang->line('login_invalid_username_and_password'));

			return FALSE;
		}

		return TRUE;		
	}
}
?><|MERGE_RESOLUTION|>--- conflicted
+++ resolved
@@ -30,25 +30,6 @@
 
 					$login_info = current_language() . ' | ' . $this->config->item('timezone') . ' | ' . $this->config->item('currency_symbol') . ' | ' . $this->config->item('theme') . ' | ' . $this->config->item('website') . ' | ' . $this->input->ip_address();
 					$this->tracking_lib->track_page('login', 'login', $login_info);
-<<<<<<< HEAD
-					
-					$footer = file_get_contents('../application/views/partial/footer.php');
-					$footer = strip_tags($footer);
-					$footer = preg_replace('/\s+/', '', $footer);
-
-					if($footer != '-.')
-					{
-						$footer = $footer . ' | ' . $this->config->item('company') . ' | ' .  $this->config->item('address') . ' | ' . $this->config->item('email') . ' | ' . $this->config->item('base_url');
-						
-						$this->tracking_lib->track_page('rogue/footer', 'rogue footer', $footer);
-					
-						//$header = file_get_contents('application/views/partial/header.php');
-						//$header = strip_tags($header);
-						//$header = preg_replace('/\s+/', '', $header);
-						//$this->tracking_lib->track_page('rogue/header', 'rogue header', $header);
-					}
-=======
->>>>>>> c3316040
 				}
 
 				redirect('home');
