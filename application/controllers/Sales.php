<?php
require_once ("Secure_area.php");

class Sales extends Secure_area
{
	function __construct()
	{
		parent::__construct('sales');
		$this->load->library('sale_lib');
		$this->load->library('barcode_lib');
	}

	function index()
	{
		$this->_reload();
	}
	
	function manage($only_invoices = FALSE, $only_cash = FALSE, $limit_from = 0)
	{
		$person_id = $this->session->userdata('person_id');

		if (!$this->Employee->has_grant('reports_sales', $person_id))
		{
			redirect('no_access/sales/reports_sales');
		}
		else
		{
			$this->Sale->create_sales_items_temp_table();

			$data['controller_name'] = $this->get_controller_name();
			$lines_per_page = $this->Appconfig->get('lines_per_page');

			$today_start = date($this->config->item('dateformat') . ' ' . $this->config->item('timeformat'), mktime(0, 0, 0));
			$today_end = date($this->config->item('dateformat') . ' ' . $this->config->item('timeformat'), mktime(23, 59, 59));
			
			$start_date = $this->input->post('start_date') != null ? $this->input->post('start_date') : $today_start;
			$start_date_formatter = date_create_from_format($this->config->item('dateformat') . ' ' . $this->config->item('timeformat'), $start_date);
			$end_date = $this->input->post('end_date') != null ? $this->input->post('end_date') : $today_end;
			$end_date_formatter = date_create_from_format($this->config->item('dateformat') . ' ' . $this->config->item('timeformat'), $end_date);

			$sale_type = 'all';
			$location_id = 'all';
			$is_valid_receipt = FALSE;
			$search = null;

			$filters = array('sale_type' => $sale_type,
							'location_id' => $location_id,
							'start_date' => $start_date_formatter->format('Y-m-d H:i:s'),
							'end_date' => $end_date_formatter->format('Y-m-d H:i:s'),
							'only_invoices' => $only_invoices,
							'only_cash' => $only_cash,
							'is_valid_receipt' => $is_valid_receipt);

			$sales = $this->Sale->search($search, $filters, $lines_per_page, $limit_from)->result_array();
			$payments = $this->Sale->get_payments_summary($search, $filters);
			$total_rows = $this->Sale->get_found_rows($search, $filters);
			$data['only_invoices'] = $only_invoices;
			$data['only_cash '] = $only_cash;
			$data['start_date'] = $start_date;
			$data['end_date'] = $end_date;
			$data['links'] = $this->_initialize_pagination($this->Sale, $lines_per_page, $limit_from, $total_rows, 'manage', $only_invoices);
			$data['manage_table'] = get_sales_manage_table($sales, $this);
			$data['payments_summary'] = get_sales_manage_payments_summary($payments, $sales, $this);

			$this->load->view($data['controller_name'] . '/manage', $data);
		}

	}
	
	function get_row()
	{
		$this->Sale->create_sales_items_temp_table();

		$sale_id = $this->input->post('row_id');
		$sale_info = $this->Sale->get_info($sale_id)->result_array();
		$data_row = get_sales_manage_sale_data_row($sale_info[0], $this);

		echo $data_row;
	}
	
	/*
	Returns Sales table data rows. This will be called with AJAX.
	*/
	function search()
	{
		$this->Sale->create_sales_items_temp_table();

		$search = $this->input->post('search') != '' ? $this->input->post('search') : null;
		$limit_from = $this->input->post('limit_from');
		$lines_per_page = $this->Appconfig->get('lines_per_page');

		$today = date($this->config->item('dateformat') . ' ' . $this->config->item('timeformat'));

		$start_date = $this->input->post('start_date') != null ? $this->input->post('start_date') : $today;
		$start_date_formatter = date_create_from_format($this->config->item('dateformat') . ' ' . $this->config->item('timeformat'), $start_date);
		$end_date = $this->input->post('end_date') != null ? $this->input->post('end_date') : $today;
		$end_date_formatter = date_create_from_format($this->config->item('dateformat') . ' ' . $this->config->item('timeformat'), $end_date);

		$is_valid_receipt = isset($search) ? $this->sale_lib->is_valid_receipt($search) : FALSE;

		$sale_type = 'all';
		$location_id = 'all';
		$only_invoices = $this->input->post('only_invoices') != null;
		$only_cash = $this->input->post('only_cash') != null;

		$filters = array('sale_type' => $sale_type,
						'location_id' => $location_id,
						'start_date' => $start_date_formatter->format('Y-m-d H:i:s'),
						'end_date' => $end_date_formatter->format('Y-m-d H:i:s'),
						'only_invoices' => $only_invoices,
						'only_cash' => $only_cash,
						'is_valid_receipt' => $is_valid_receipt);

		$sales = $this->Sale->search($search, $filters, $lines_per_page, $limit_from)->result_array();
		$payments = $this->Sale->get_payments_summary($search, $filters);
		$total_rows = $this->Sale->get_found_rows($search, $filters);
		$links = $this->_initialize_pagination($this->Sale, $lines_per_page, $limit_from, $total_rows, 'search', $only_invoices);
		$sale_rows = get_sales_manage_table_data_rows($sales, $this);
		$payment_summary = get_sales_manage_payments_summary($payments, $sales, $this);

		// do not move this line to be after the json_encode otherwise the search function won't work!!
<<<<<<< HEAD
		$this->_remove_duplicate_cookies();
		
=======

>>>>>>> 3cb9aaa0
		echo json_encode(array('total_rows' => $total_rows, 'rows' => $sale_rows, 'pagination' => $links, 'payment_summary' => $payment_summary));
	}

	function item_search()
	{
		$suggestions = array();
		$search = $this->input->post('q');
		$limit = $this->input->post('limit');

		if ($this->sale_lib->get_mode() == 'return' && $this->sale_lib->is_valid_receipt($search) )
		{
			$suggestions[] = $search;
		}
		$suggestions = array_merge($suggestions, $this->Item->get_item_search_suggestions($search , $limit));
		$suggestions = array_merge($suggestions, $this->Item_kit->get_item_kit_search_suggestions($search, $limit));

		echo implode("\n", $suggestions);
	}

	function customer_search()
	{
		$search = $this->input->post('q');
		$limit = $this->input->post('limit');
		
		$suggestions = $this->Customer->get_customer_search_suggestions($search, $limit);

		echo implode("\n", $suggestions);
	}

	function suggest()
	{
		$search = $this->input->post('q');
		$limit = $this->input->post('limit');
		$suggestions = $this->Sale->get_search_suggestions($search, $limit);

		echo implode("\n", $suggestions);
	}

	function select_customer()
	{
		$customer_id = $this->input->post('customer');
		$this->sale_lib->set_customer($customer_id);
		$this->_reload();
	}

	function change_mode()
	{
		$stock_location = $this->input->post("stock_location");
		if (!$stock_location || $stock_location == $this->sale_lib->get_sale_location())
		{
			$mode = $this->input->post("mode");
			$this->sale_lib->set_mode($mode);
		} 
		else if ($this->Stock_location->is_allowed_location($stock_location, 'sales'))
		{
			$this->sale_lib->set_sale_location($stock_location);
		}
		$this->_reload();
	}
	
	function set_comment() 
	{
		$this->sale_lib->set_comment($this->input->post('comment'));
	}
	
	function set_invoice_number()
	{
		$this->sale_lib->set_invoice_number($this->input->post('sales_invoice_number'));
	}
	
	function set_invoice_number_enabled()
	{
		$this->sale_lib->set_invoice_number_enabled($this->input->post('sales_invoice_number_enabled'));
	}
	
	function set_print_after_sale()
	{
		$this->sale_lib->set_print_after_sale($this->input->post('sales_print_after_sale'));
	}
	
	function set_email_receipt()
	{
 		$this->sale_lib->set_email_receipt($this->input->post('email_receipt'));
	}

	// Multiple Payments
	function add_payment()
	{		
		$data = array();
		$this->form_validation->set_rules('amount_tendered', 'lang:sales_amount_tendered', 'trim|required|numeric');
		
		if ( $this->form_validation->run() == FALSE )
		{
			if ( $this->input->post('payment_type') == $this->lang->line('sales_gift_card') )
			{
				$data['error']=$this->lang->line('sales_must_enter_numeric_giftcard');
			}
			else
			{
				$data['error']=$this->lang->line('sales_must_enter_numeric');
			}
				
 			$this->_reload( $data );

 			return;
		}
		
		$payment_type = $this->input->post('payment_type');
		if ( $payment_type == $this->lang->line('sales_giftcard') )
		{
			$payments = $this->sale_lib->get_payments();
			$payment_type = $this->input->post('payment_type') . ':' . $payment_amount = $this->input->post('amount_tendered');
			$current_payments_with_giftcard = isset($payments[$payment_type]) ? $payments[$payment_type]['payment_amount'] : 0;
			$cur_giftcard_value = $this->Giftcard->get_giftcard_value($this->input->post('amount_tendered')) - $current_payments_with_giftcard;
			
			if ( $cur_giftcard_value <= 0 )
			{
				$data['error'] = $this->lang->line('giftcards_remaining_balance', $this->input->post('amount_tendered'), to_currency( $this->Giftcard->get_giftcard_value( $this->input->post('amount_tendered'))));
				$this->_reload( $data );
				return;
			}
			$new_giftcard_value = $this->Giftcard->get_giftcard_value( $this->input->post('amount_tendered') ) - $this->sale_lib->get_amount_due();
			$new_giftcard_value = ( $new_giftcard_value >= 0 ) ? $new_giftcard_value : 0;
			$this->sale_lib->set_giftcard_remainder($new_giftcard_value);
			$data['warning'] = $this->lang->line('giftcards_remaining_balance', $this->input->post('amount_tendered'), to_currency( $new_giftcard_value, TRUE ));
			$payment_amount = min( $this->sale_lib->get_amount_due( ), $this->Giftcard->get_giftcard_value( $this->input->post('amount_tendered') ) );
		}
		else
		{
			$payment_amount = $this->input->post('amount_tendered');
		}
		
		if( !$this->sale_lib->add_payment( $payment_type, $payment_amount ) )
		{
			$data['error'] = 'Unable to Add Payment! Please try again!';
		}
		
		$this->_reload($data);
	}

	// Multiple Payments
	function delete_payment( $payment_id )
	{
		$this->sale_lib->delete_payment( $payment_id );
		$this->_reload();
	}

	function add()
	{
		$data = array();
<<<<<<< HEAD

		$mode = $this->sale_lib->get_mode();
		$item_id_or_number_or_item_kit_or_receipt = $this->input->post('item');
		$quantity = ($mode=="return") ? -1 : 1;
=======
		$mode = $this->sale_lib->get_mode();
		$item_id_or_number_or_item_kit_or_receipt = $this->input->post('item');
		$quantity = ($mode == "return") ? -1 : 1;
>>>>>>> 3cb9aaa0
		$item_location = $this->sale_lib->get_sale_location();

		if($mode == 'return' && $this->sale_lib->is_valid_receipt($item_id_or_number_or_item_kit_or_receipt))
		{
			$this->sale_lib->return_entire_sale($item_id_or_number_or_item_kit_or_receipt);
		}
		else if($this->sale_lib->is_valid_item_kit($item_id_or_number_or_item_kit_or_receipt))
		{
			$this->sale_lib->add_item_kit($item_id_or_number_or_item_kit_or_receipt,$item_location);
		}
		else if(!$this->sale_lib->add_item($item_id_or_number_or_item_kit_or_receipt,$quantity,$item_location,$this->config->item('default_sales_discount')))
		{
			$data['error'] = $this->lang->line('sales_unable_to_add_item');
		}
		
		if($this->sale_lib->out_of_stock($item_id_or_number_or_item_kit_or_receipt,$item_location))
		{
			$data['warning'] = $this->lang->line('sales_quantity_less_than_zero');
		}

		$this->_reload($data);
	}

	function edit_item($line)
	{
		$data = array();

		$this->form_validation->set_rules('price', 'lang:items_price', 'required|numeric');
		$this->form_validation->set_rules('quantity', 'lang:items_quantity', 'required|numeric');
		$this->form_validation->set_rules('discount', 'lang:items_discount', 'required|numeric');

		$description = $this->input->post('description');
		$serialnumber = $this->input->post('serialnumber');
		$price = $this->input->post('price');
		$quantity = $this->input->post('quantity');
		$discount = $this->input->post('discount');
		$item_location = $this->input->post('location');

		if ($this->form_validation->run() != FALSE)
		{
			$this->sale_lib->edit_item($line, $description, $serialnumber, $quantity, $discount, $price);
		}
		else
		{
			$data['error'] = $this->lang->line('sales_error_editing_item');
		}
		
		if($this->sale_lib->out_of_stock($this->sale_lib->get_item_id($line),$item_location))
		{
			$data['warning'] = $this->lang->line('sales_quantity_less_than_zero');
		}

		$this->_reload($data);
	}

	function delete_item($item_number)
	{
		$this->sale_lib->delete_item($item_number);
		$this->_reload();
	}

	function remove_customer()
	{
		$this->sale_lib->clear_giftcard_remainder();
		$this->sale_lib->clear_invoice_number();
		$this->sale_lib->remove_customer();
		$this->_reload();
	}

	function complete()
	{
		$data['cart'] = $this->sale_lib->get_cart();
		$data['subtotal'] = $this->sale_lib->get_subtotal();
		$data['discounted_subtotal'] = $this->sale_lib->get_subtotal(TRUE);
		$data['tax_exclusive_subtotal'] = $this->sale_lib->get_subtotal(TRUE, TRUE);
		$data['taxes'] = $this->sale_lib->get_taxes();
		$data['total'] = $this->sale_lib->get_total();
		$data['discount'] = $this->sale_lib->get_discount();
		$data['receipt_title'] = $this->lang->line('sales_receipt');
		$data['transaction_time'] = date($this->config->item('dateformat').' '.$this->config->item('timeformat'));
		$data['transaction_date'] = date($this->config->item('dateformat'));
		$data['show_stock_locations'] = $this->Stock_location->show_locations('sales');
		$customer_id = $this->sale_lib->get_customer();
		$employee_id = $this->Employee->get_logged_in_employee_info()->person_id;
		$data['comments'] = $this->sale_lib->get_comment();
		$emp_info=$this->Employee->get_info($employee_id);
		$data['payments'] = $this->sale_lib->get_payments();
		$data['amount_change'] = $this->sale_lib->get_amount_due() * -1;
		$data['amount_due'] = $this->sale_lib->get_amount_due();
		$data['employee'] = $emp_info->first_name.' '.$emp_info->last_name;
		$data['company_info'] = implode("\n", array(
				$this->config->item('address'),
				$this->config->item('phone'),
				$this->config->item('account_number')
		));
		$cust_info = '';
		if($customer_id != -1)
		{
			$cust_info = $this->Customer->get_info($customer_id);
			if (isset($cust_info->company_name))
			{
				$data['customer'] = $cust_info->company_name;
			}
			else
			{
				$data['customer'] = $cust_info->first_name.' '.$cust_info->last_name;
			}
			$data['customer_address'] = $cust_info->address_1;
			$data['customer_location'] = $cust_info->zip . ' ' . $cust_info->city;
			$data['account_number'] = $cust_info->account_number;
			$data['customer_info'] = implode("\n", array(
				$data['customer'],
				$data['customer_address'],
				$data['customer_location'],
				$data['account_number']
			));
		}
		$invoice_number = $this->_substitute_invoice_number($cust_info);
		if ($this->sale_lib->is_invoice_number_enabled() && $this->Sale->invoice_number_exists($invoice_number))
		{
			$data['error'] = $this->lang->line('sales_invoice_number_duplicate');
			$this->_reload($data);
		}
		else 
		{
			$invoice_number = $this->sale_lib->is_invoice_number_enabled() ? $invoice_number : null;
			$data['invoice_number'] = $invoice_number;
			$data['sale_id'] = 'POS ' . $this->Sale->save($data['cart'], $customer_id, $employee_id, $data['comments'], $invoice_number, $data['payments']);
			if ($data['sale_id'] == 'POS -1')
			{
				$data['error_message'] = $this->lang->line('sales_transaction_failed');
			}
			else
			{
				$data['barcode'] = $this->barcode_lib->generate_receipt_barcode($data['sale_id']);
				// if we want to email. .. just attach the pdf in there?
				if ($this->sale_lib->get_email_receipt() && !empty($cust_info->email))
				{
					$this->load->library('email');
					$config['mailtype'] = 'html';				
					$this->email->initialize($config);
					$this->email->from($this->config->item('email'), $this->config->item('company'));
					$this->email->to($cust_info->email); 
	
					$this->email->subject($this->lang->line('sales_receipt'));
					if ($this->config->item('use_invoice_template') && $this->sale_lib->is_invoice_number_enabled())
					{
						$data['image_prefix'] = "";
						$filename = $this->_invoice_email_pdf($data);
						$this->email->attach($filename);
						$text = $this->config->item('invoice_email_message');
						$text = str_replace('$INV', $invoice_number, $text);
						$text = str_replace('$CO', $data['sale_id'], $text);
						$text = $this->_substitute_customer($text, $cust_info);
						$this->email->message($text);
					}
					else
					{
						$this->email->message($this->load->view("sales/receipt_email", $data, true));	
					}
					$this->email->send();
				}
			}
			$data['cur_giftcard_value'] = $this->sale_lib->get_giftcard_remainder();
			$data['print_after_sale'] = $this->sale_lib->is_print_after_sale();
			if ($this->sale_lib->is_invoice_number_enabled() && $this->config->item('use_invoice_template'))
			{
				$this->load->view("sales/invoice", $data);
			}
			else
			{
				$this->load->view("sales/receipt", $data);
			}
			$this->sale_lib->clear_all();
		}

	}
	
	private function _invoice_email_pdf($data)
	{
		$data['image_prefix'] = "";
		$html = $this->load->view('sales/invoice_email', $data, true);
		// load pdf helper
		$this->load->helper(array('dompdf', 'file'));
		$file_content  = pdf_create($html, '', false);
		$filename = sys_get_temp_dir() . '/'. $this->lang->line('sales_invoice') .'-' . str_replace('/', '-' , $data["invoice_number"]) . '.pdf';
		write_file($filename, $file_content);

		return $filename;
	}
	
	function invoice_email($sale_id)
	{
		$sale_data = $this->_load_sale_data($sale_id);
		$sale_data['image_prefix'] = base_url();
		$this->load->view('sales/invoice_email', $sale_data);
		$this->sale_lib->clear_all();
	}
	
	function send_invoice($sale_id)
	{
		$sale_data = $this->_load_sale_data($sale_id);
		$text = $this->config->item('invoice_email_message');
		$text = str_replace('$INV', $sale_data['invoice_number'], $text);
		$text = str_replace('$CO', 'POS ' . $sale_data['sale_id'], $text);
		$text = $this->_substitute_customer($text,(object) $sale_data);
		$result = FALSE;
		$message = $this->lang->line('sales_invoice_no_email');
		if (isset($sale_data["customer_email"]) && !empty( $sale_data["customer_email"])) {
			$this->load->library('email');
			$this->email->from($this->config->item('email'), $this->config->item('company'));
			$this->email->to($sale_data['customer_email']);
			$this->email->subject($this->lang->line('sales_invoice') . ' ' . $sale_data['invoice_number']);
			$this->email->message($text);
			$filename = $this->_invoice_email_pdf($sale_data);
			$this->email->attach($filename);
			$result = $this->email->send();
			$message = $this->lang->line($result ? 'sales_invoice_sent' : 'sales_invoice_unsent') . ' ' . $sale_data["customer_email"];
		}
		echo json_encode(array('success'=>$result, 'message'=>$message, 'id'=>$sale_id));
		$this->sale_lib->clear_all();
	}
	
	private function _substitute_variable($text, $variable, $object, $function)
	{
		// don't query if this variable isn't used
		if (strstr($text, $variable))
		{
			$value = call_user_func(array($object, $function));
			$text = str_replace($variable, $value, $text);
		}

		return $text;
	}
	
	private function _substitute_customer($text, $cust_info)
	{
		// substitute customer info
		$customer_id = $this->sale_lib->get_customer();
		if($customer_id != -1 && $cust_info != '')
		{
			$text = str_replace('$CU',$cust_info->first_name . ' ' . $cust_info->last_name,$text);
			$words = preg_split("/\s+/", trim($cust_info->first_name . ' ' . $cust_info->last_name));
			$acronym = "";
			foreach ($words as $w)
			{
				$acronym .= $w[0];
			}
			$text = str_replace('$CI',$acronym,$text);
		}

		return $text;
	}
	
	private function _substitute_variables($text, $cust_info)
	{
		$text = $this->_substitute_variable($text, '$YCO', $this->Sale, 'get_invoice_number_for_year');
		$text = $this->_substitute_variable($text, '$CO', $this->Sale , 'get_invoice_count');
		$text = $this->_substitute_variable($text, '$SCO', $this->Sale_suspended, 'get_invoice_count');
		$text = strftime($text);
		$text = $this->_substitute_customer($text, $cust_info);

		return $text;
	}
	
	private function _substitute_invoice_number($cust_info)
	{
		$invoice_number = $this->config->config['sales_invoice_format'];
		$invoice_number = $this->_substitute_variables($invoice_number, $cust_info);
		$this->sale_lib->set_invoice_number($invoice_number, TRUE);

		return $this->sale_lib->get_invoice_number();
	}

	private function _load_sale_data($sale_id)
	{
		$this->Sale->create_sales_items_temp_table();

		$this->sale_lib->clear_all();
		$sale_info = $this->Sale->get_info($sale_id)->row_array();
		$this->sale_lib->copy_entire_sale($sale_id);
		$data['cart'] = $this->sale_lib->get_cart();
		$data['payments'] = $this->sale_lib->get_payments();
		$data['subtotal'] = $this->sale_lib->get_subtotal();
		$data['discounted_subtotal'] = $this->sale_lib->get_subtotal(TRUE);
		$data['tax_exclusive_subtotal'] = $this->sale_lib->get_subtotal(TRUE, TRUE);
		$data['taxes'] = $this->sale_lib->get_taxes();
		$data['total'] = $this->sale_lib->get_total();
		$data['discount'] = $this->sale_lib->get_discount();
		$data['receipt_title'] = $this->lang->line('sales_receipt');
		$data['transaction_time'] = date($this->config->item('dateformat') . ' ' . $this->config->item('timeformat'), strtotime($sale_info['sale_time']));
		$data['transaction_date'] = date($this->config->item('dateformat'), strtotime($sale_info['sale_time']));
		$data['show_stock_locations'] = $this->Stock_location->show_locations('sales');
		$customer_id = $this->sale_lib->get_customer();
		$employee_id = $this->Employee->get_logged_in_employee_info()->person_id;
		$emp_info = $this->Employee->get_info($employee_id);
		$data['amount_change'] = $this->sale_lib->get_amount_due() * -1;
		$data['amount_due'] = $this->sale_lib->get_amount_due();
		$data['employee'] = $emp_info->first_name . ' ' . $emp_info->last_name;
	
		if($customer_id != -1)
		{
			$cust_info = $this->Customer->get_info($customer_id);
			if (isset($cust_info->company_name))
			{
				$data['customer'] = $cust_info->company_name;
			}
			else
			{
				$data['customer'] = $cust_info->first_name.' '.$cust_info->last_name;
			}
			$data['first_name'] = $cust_info->first_name;
			$data['last_name'] = $cust_info->last_name;
			$data['customer_address'] = $cust_info->address_1;
			$data['customer_location'] = $cust_info->zip . ' ' . $cust_info->city;
			$data['customer_email'] = $cust_info->email;
			$data['account_number'] = $cust_info->account_number;
			$data['customer_info'] = implode("\n", array(
				$data['customer'],
				$data['customer_address'],
				$data['customer_location'],
				$data['account_number']
			));
		}
		$data['sale_id'] = 'POS ' . $sale_id;
		$data['comments'] = $sale_info['comment'];
		$data['invoice_number'] = $sale_info['invoice_number'];
		$data['company_info'] = implode("\n", array(
			$this->config->item('address'),
			$this->config->item('phone'),
			$this->config->item('account_number')
		));
		$data['barcode'] = $this->barcode_lib->generate_receipt_barcode($data['sale_id']);
		$data['print_after_sale'] = FALSE;

		return $data;
	}
	
	function receipt($sale_id)
	{
		$data = $this->_load_sale_data($sale_id);	
		$this->load->view("sales/receipt",$data);
		$this->sale_lib->clear_all();
	}
	
	function invoice($sale_id, $sale_info='')
	{
		if ($sale_info == '')
		{
			$sale_info = $this->_load_sale_data($sale_id);
		}

		$this->load->view("sales/invoice", $sale_info);
		$this->sale_lib->clear_all();
	}
	
	function edit($sale_id)
	{
		$data = array();

		$data['employees'] = array();
		foreach ($this->Employee->get_all()->result() as $employee)
		{
			$data['employees'][$employee->person_id] = $employee->first_name . ' '. $employee->last_name;
		}
		$this->Sale->create_sales_items_temp_table();

		$sale_info = $this->Sale->get_info($sale_id)->row_array();
		$person_name = $sale_info['first_name'] . " " . $sale_info['last_name'];
		$data['selected_customer'] = !empty($sale_info['customer_id']) ? $sale_info['customer_id'] . "|" . $person_name : "";
		$data['sale_info'] = $sale_info;
		
		$this->load->view('sales/form', $data);
	}
	
	function delete($sale_id = -1, $update_inventory=TRUE)
	{
		$employee_id = $this->Employee->get_logged_in_employee_info()->person_id;
		$sale_ids = $sale_id == -1 ? $this->input->post('ids') : array($sale_id);

		if($this->Sale->delete_list($sale_ids, $employee_id, $update_inventory))
		{
			echo json_encode(array('success'=>true, 'message'=>$this->lang->line('sales_successfully_deleted').' '.
			count($sale_ids).' '.$this->lang->line('sales_one_or_multiple'), 'ids'=>$sale_ids));
		}
		else
		{
			echo json_encode(array('success'=>false, 'message'=>$this->lang->line('sales_unsuccessfully_deleted')));
		}
	}
	
	function save($sale_id)
	{
		$start_date_formatter = date_create_from_format($this->config->item('dateformat') . ' ' . $this->config->item('timeformat'), $this->input->post('date'));

		$sale_data = array(
			'sale_time' => $start_date_formatter->format('Y-m-d H:i:s'),
			'customer_id' => $this->input->post('customer_id') != '' ? $this->input->post('customer_id') : null,
			'employee_id' => $this->input->post('employee_id'),
			'comment' => $this->input->post('comment'),
			'invoice_number' => $this->input->post('invoice_number') != '' ? $this->input->post('invoice_number') : null
		);
		
		if ($this->Sale->update($sale_data, $sale_id))
		{
<<<<<<< HEAD
			echo json_encode(array('success'=>true,	'message'=>$this->lang->line('sales_successfully_updated'),	'id'=>$sale_id));
=======
			echo json_encode(array('success'=>true, 'message'=>$this->lang->line('sales_successfully_updated'), 'id'=>$sale_id));
>>>>>>> 3cb9aaa0
		}
		else
		{
			echo json_encode(array('success'=>false, 'message'=>$this->lang->line('sales_unsuccessfully_updated'), 'id'=>$sale_id));
		}
	}
	
	private function _payments_cover_total()
	{
		$total_payments = 0;

		foreach($this->sale_lib->get_payments() as $payment)
		{
			$total_payments += $payment['payment_amount'];
		}

		/* Changed the conditional to account for floating point rounding */
		if ( ($this->sale_lib->get_mode() == 'sale') && 
		      ( ( to_currency_no_money( $this->sale_lib->get_total() ) - $total_payments ) > 1e-6 ) )
		{
			return false;
		}
		
		return true;
	}
	
	private function _reload($data=array())
	{
		$person_info = $this->Employee->get_logged_in_employee_info();
		$data['cart'] = $this->sale_lib->get_cart();	 
		$data['modes'] = array('sale'=>$this->lang->line('sales_sale'),'return'=>$this->lang->line('sales_return'));
		$data['mode'] = $this->sale_lib->get_mode();

		$data['stock_locations'] = $this->Stock_location->get_allowed_locations('sales');
		$data['stock_location'] = $this->sale_lib->get_sale_location();
        
		$data['subtotal'] = $this->sale_lib->get_subtotal(TRUE);
		$data['tax_exclusive_subtotal'] = $this->sale_lib->get_subtotal(TRUE, TRUE);
		$data['taxes'] = $this->sale_lib->get_taxes();
		$data['discount'] = $this->sale_lib->get_discount();
		$data['total'] = $this->sale_lib->get_total();
		$data['items_module_allowed'] = $this->Employee->has_grant('items', $person_info->person_id);
		$data['comment'] = $this->sale_lib->get_comment();
		$data['email_receipt'] = $this->sale_lib->get_email_receipt();
		$data['payments_total'] = $this->sale_lib->get_payments_total();
		$data['amount_due'] = $this->sale_lib->get_amount_due();
		$data['payments'] = $this->sale_lib->get_payments();
		$data['payment_options'] = array(
			$this->lang->line('sales_cash') => $this->lang->line('sales_cash'),
			$this->lang->line('sales_check') => $this->lang->line('sales_check'),
			$this->lang->line('sales_giftcard') => $this->lang->line('sales_giftcard'),
			$this->lang->line('sales_debit') => $this->lang->line('sales_debit'),
			$this->lang->line('sales_credit') => $this->lang->line('sales_credit')
		);

		$customer_id = $this->sale_lib->get_customer();
		$cust_info = '';
		if($customer_id != -1)
		{
			$cust_info = $this->Customer->get_info($customer_id);
			$data['customer'] = $cust_info->first_name . ' ' . $cust_info->last_name;
			$data['customer_email'] = $cust_info->email;
		}
		$data['invoice_number'] = $this->_substitute_invoice_number($cust_info);
		$data['invoice_number_enabled'] = $this->sale_lib->is_invoice_number_enabled();
		$data['print_after_sale'] = $this->sale_lib->is_print_after_sale();
		$data['payments_cover_total'] = $this->_payments_cover_total();

		$this->load->view("sales/register", $data);

	}

	function cancel_sale()
	{
		$this->sale_lib->clear_all();
		$this->_reload();
	}
	
	function suspend()
	{
		$data['cart'] = $this->sale_lib->get_cart();
		$data['subtotal'] = $this->sale_lib->get_subtotal();
		$data['taxes'] = $this->sale_lib->get_taxes();
		$data['total'] = $this->sale_lib->get_total();
		$data['receipt_title'] = $this->lang->line('sales_receipt');
		$data['transaction_time'] = date($this->config->item('dateformat') . ' ' . $this->config->item('timeformat'));
		$customer_id = $this->sale_lib->get_customer();
		$employee_id = $this->Employee->get_logged_in_employee_info()->person_id;
		$comment = $this->sale_lib->get_comment();
		$invoice_number = $this->sale_lib->get_invoice_number();

		$emp_info = $this->Employee->get_info($employee_id);
		$data['payment_type'] = $this->input->post('payment_type');
		// Multiple payments
		$data['payments'] = $this->sale_lib->get_payments();
		$data['amount_change'] = to_currency($this->sale_lib->get_amount_due() * -1);
		$data['employee'] = $emp_info->first_name.' '.$emp_info->last_name;

		if($customer_id != -1)
		{
			$cust_info = $this->Customer->get_info($customer_id);
			if (isset($cust_info->company_name))
			{
				$data['customer'] = $cust_info->company_name;
			}
			else
			{
				$data['customer'] = $cust_info->first_name.' '.$cust_info->last_name;
			}
		}

		$total_payments = 0;

		foreach($data['payments'] as $payment)
		{
			$total_payments = bcadd($total_payments, $payment['payment_amount'], PRECISION);
		}

		//SAVE sale to database
		$data['sale_id'] = 'POS ' . $this->Sale_suspended->save($data['cart'], $customer_id, $employee_id, $comment, $invoice_number, $data['payments']);
		if ($data['sale_id'] == 'POS -1')
		{
			$data['error_message'] = $this->lang->line('sales_transaction_failed');
		}

		$this->sale_lib->clear_all();

		$this->_reload(array('success' => $this->lang->line('sales_successfully_suspended_sale')));
	}
	
	function suspended()
	{
		$data = array();
		$data['suspended_sales'] = $this->Sale_suspended->get_all()->result_array();
		$this->load->view('sales/suspended', $data);
	}
	
	function unsuspend()
	{
		$sale_id = $this->input->post('suspended_sale_id');
		$this->sale_lib->clear_all();
		$this->sale_lib->copy_entire_suspended_sale($sale_id);
		$this->Sale_suspended->delete($sale_id);
		$this->_reload();
	}
	
	function check_invoice_number()
	{
		$sale_id = $this->input->post('sale_id');
		$invoice_number = $this->input->post('invoice_number');
		$exists = !empty($invoice_number) && $this->Sale->invoice_number_exists($invoice_number,$sale_id);

		echo json_encode(array('success'=>!$exists, 'message'=>$this->lang->line('sales_invoice_number_duplicate')));
	}
}
?><|MERGE_RESOLUTION|>--- conflicted
+++ resolved
@@ -119,12 +119,7 @@
 		$payment_summary = get_sales_manage_payments_summary($payments, $sales, $this);
 
 		// do not move this line to be after the json_encode otherwise the search function won't work!!
-<<<<<<< HEAD
-		$this->_remove_duplicate_cookies();
-		
-=======
-
->>>>>>> 3cb9aaa0
+
 		echo json_encode(array('total_rows' => $total_rows, 'rows' => $sale_rows, 'pagination' => $links, 'payment_summary' => $payment_summary));
 	}
 
@@ -275,16 +270,10 @@
 	function add()
 	{
 		$data = array();
-<<<<<<< HEAD
-
-		$mode = $this->sale_lib->get_mode();
-		$item_id_or_number_or_item_kit_or_receipt = $this->input->post('item');
-		$quantity = ($mode=="return") ? -1 : 1;
-=======
+
 		$mode = $this->sale_lib->get_mode();
 		$item_id_or_number_or_item_kit_or_receipt = $this->input->post('item');
 		$quantity = ($mode == "return") ? -1 : 1;
->>>>>>> 3cb9aaa0
 		$item_location = $this->sale_lib->get_sale_location();
 
 		if($mode == 'return' && $this->sale_lib->is_valid_receipt($item_id_or_number_or_item_kit_or_receipt))
@@ -690,11 +679,7 @@
 		
 		if ($this->Sale->update($sale_data, $sale_id))
 		{
-<<<<<<< HEAD
-			echo json_encode(array('success'=>true,	'message'=>$this->lang->line('sales_successfully_updated'),	'id'=>$sale_id));
-=======
 			echo json_encode(array('success'=>true, 'message'=>$this->lang->line('sales_successfully_updated'), 'id'=>$sale_id));
->>>>>>> 3cb9aaa0
 		}
 		else
 		{
