<?php if(!defined('BASEPATH')) exit('No direct script access allowed');

require_once("Secure_Controller.php");

class Sales extends Secure_Controller
{
	public function __construct()
	{
		parent::__construct('sales');

		$this->load->library('sale_lib');
		$this->load->library('tax_lib');
		$this->load->library('barcode_lib');
		$this->load->library('email_lib');
		$this->load->library('token_lib');
	}

	public function index()
	{
		$this->_reload();
	}

	public function manage()
	{
		$person_id = $this->session->userdata('person_id');

		if(!$this->Employee->has_grant('reports_sales', $person_id))
		{
			redirect('no_access/sales/reports_sales');
		}
		else
		{
			$data['table_headers'] = get_sales_manage_table_headers();

			// filters that will be loaded in the multiselect dropdown
			if($this->config->item('invoice_enable') == TRUE)
			{
				$data['filters'] = array('only_cash' => $this->lang->line('sales_cash_filter'),
					'only_due' => $this->lang->line('sales_due_filter'),
					'only_check' => $this->lang->line('sales_check_filter'),
					'only_invoices' => $this->lang->line('sales_invoice_filter'));
			}
			else
			{
				$data['filters'] = array('only_cash' => $this->lang->line('sales_cash_filter'),
					'only_due' => $this->lang->line('sales_due_filter'),
					'only_check' => $this->lang->line('sales_check_filter'));
			}

			$this->load->view('sales/manage', $data);
		}
	}

	public function get_row($row_id)
	{
		$sale_info = $this->Sale->get_info($row_id)->row();
		$data_row = $this->xss_clean(get_sale_data_row($sale_info, $this));

		echo json_encode($data_row);
	}

	public function search()
	{
		$search = $this->input->get('search');
		$limit = $this->input->get('limit');
		$offset = $this->input->get('offset');
		$sort = $this->input->get('sort');
		$order = $this->input->get('order');

		$filters = array('sale_type' => 'all',
						 'location_id' => 'all',
						 'start_date' => $this->input->get('start_date'),
						 'end_date' => $this->input->get('end_date'),
						 'only_cash' => FALSE,
						 'only_due' => FALSE,
						 'only_check' => FALSE,
						 'only_invoices' => $this->config->item('invoice_enable') && $this->input->get('only_invoices'),
						 'is_valid_receipt' => $this->Sale->is_valid_receipt($search));

		// check if any filter is set in the multiselect dropdown
		$filledup = array_fill_keys($this->input->get('filters'), TRUE);
		$filters = array_merge($filters, $filledup);

		$sales = $this->Sale->search($search, $filters, $limit, $offset, $sort, $order);
		$total_rows = $this->Sale->get_found_rows($search, $filters);
		$payments = $this->Sale->get_payments_summary($search, $filters);
		$payment_summary = $this->xss_clean(get_sales_manage_payments_summary($payments, $sales, $this));

		$data_rows = array();
		foreach($sales->result() as $sale)
		{
			$data_rows[] = $this->xss_clean(get_sale_data_row($sale, $this));
		}

		if($total_rows > 0)
		{
			$data_rows[] = $this->xss_clean(get_sale_data_last_row($sales, $this));
		}

		echo json_encode(array('total' => $total_rows, 'rows' => $data_rows, 'payment_summary' => $payment_summary));
	}

	public function item_search()
	{
		$suggestions = array();
		$receipt = $search = $this->input->get('term') != '' ? $this->input->get('term') : NULL;

		if($this->sale_lib->get_mode() == 'return' && $this->Sale->is_valid_receipt($receipt))
		{
			// if a valid receipt or invoice was found the search term will be replaced with a receipt number (POS #)
			$suggestions[] = $receipt;
		}
		$suggestions = array_merge($suggestions, $this->Item->get_search_suggestions($search, array('search_custom' => FALSE, 'is_deleted' => FALSE), TRUE));
		$suggestions = array_merge($suggestions, $this->Item_kit->get_search_suggestions($search));

		$suggestions = $this->xss_clean($suggestions);

		echo json_encode($suggestions);
	}

	public function suggest_search()
	{
		$search = $this->input->post('term') != '' ? $this->input->post('term') : NULL;

		$suggestions = $this->xss_clean($this->Sale->get_search_suggestions($search));

		echo json_encode($suggestions);
	}

	public function select_customer()
	{
		$customer_id = $this->input->post('customer');
		if($this->Customer->exists($customer_id))
		{
			$this->sale_lib->set_customer($customer_id);
			$discount_percent = $this->Customer->get_info($customer_id)->discount_percent;

			// apply customer default discount to items that have 0 discount
			if($discount_percent != '')
			{
				$this->sale_lib->apply_customer_discount($discount_percent);
			}
		}

		$this->_reload();
	}

	public function change_mode()
	{
		$mode = $this->input->post('mode');
		$this->sale_lib->set_mode($mode);

		if($mode == 'sale')
		{
			$this->sale_lib->set_sale_type(SALE_TYPE_POS);
		}
		else if($mode == 'sale_quote')
		{
			$this->sale_lib->set_sale_type(SALE_TYPE_QUOTE);
		}
		else if($mode == 'sale_work_order')
		{
			$this->sale_lib->set_sale_type(SALE_TYPE_WORK_ORDER);
		}
		else if($mode == 'sale_invoice')
		{
			$this->sale_lib->set_sale_type(SALE_TYPE_INVOICE);
		}
		else
		{
			$this->sale_lib->set_sale_type(SALE_SALE);
		}

		$stock_location = $this->input->post('stock_location');
		if(!$stock_location || $stock_location == $this->sale_lib->get_sale_location())
		{
			$dinner_table = $this->input->post('dinner_table');
			$this->sale_lib->set_dinner_table($dinner_table);

		}
		elseif($this->Stock_location->is_allowed_location($stock_location, 'sales'))
		{
			$this->sale_lib->set_sale_location($stock_location);
		}

		$this->_reload();
	}

	public function change_register_mode($sale_type)
	{
		if($sale_type == SALE_TYPE_POS)
		{
			$this->sale_lib->set_mode('sale');
		}
		elseif($sale_type == SALE_TYPE_QUOTE)
		{
			$this->sale_lib->set_mode('sale_quote');
		}
		elseif($sale_type == SALE_TYPE_WORK_ORDER)
		{
			$this->sale_lib->set_mode('sale_work_order');
		}
		elseif($sale_type == SALE_TYPE_INVOICE)
		{
			$this->sale_lib->set_mode('sale_invoice');
		}
<<<<<<< HEAD
=======
		elseif($sale_type == SALE_TYPE_RETURN)
		{
			$this->sale_lib->set_mode('return');
		}
>>>>>>> da1d4351
		else
		{
			$this->sale_lib->set_mode('sale');
		}
	}

	public function set_comment()
	{
		$this->sale_lib->set_comment($this->input->post('comment'));
	}

	public function set_invoice_number()
	{
		$this->sale_lib->set_invoice_number($this->input->post('sales_invoice_number'));
	}

	public function set_invoice_number_enabled()
	{
		$this->sale_lib->set_invoice_number_enabled($this->input->post('sales_invoice_number_enabled'));
	}

	public function set_payment_type()
	{
		$this->sale_lib->set_payment_type($this->input->post('selected_payment_type'));
		$this->_reload();
	}

	public function set_print_after_sale()
	{
		$this->sale_lib->set_print_after_sale($this->input->post('sales_print_after_sale'));
	}

	public function set_price_work_orders()
	{
		$this->sale_lib->set_price_work_orders($this->input->post('price_work_orders'));
	}

	public function set_email_receipt()
	{
		$this->sale_lib->set_email_receipt($this->input->post('email_receipt'));
	}

	// Multiple Payments
	public function add_payment()
	{
		$data = array();

		$payment_type = $this->input->post('payment_type');
		if($payment_type != $this->lang->line('sales_giftcard'))
		{
			$this->form_validation->set_rules('amount_tendered', 'lang:sales_amount_tendered', 'trim|required|callback_numeric');
		}
		else
		{
			$this->form_validation->set_rules('amount_tendered', 'lang:sales_amount_tendered', 'trim|required');
		}

		if($this->form_validation->run() == FALSE)
		{
			if($payment_type == $this->lang->line('sales_giftcard'))
			{
				$data['error'] = $this->lang->line('sales_must_enter_numeric_giftcard');
			}
			else
			{
				$data['error'] = $this->lang->line('sales_must_enter_numeric');
			}
		}
		else
		{
			if($payment_type == $this->lang->line('sales_giftcard'))
			{
				// in case of giftcard payment the register input amount_tendered becomes the giftcard number
				$giftcard_num = $this->input->post('amount_tendered');

				$payments = $this->sale_lib->get_payments();
				$payment_type = $payment_type . ':' . $giftcard_num;
				$current_payments_with_giftcard = isset($payments[$payment_type]) ? $payments[$payment_type]['payment_amount'] : 0;
				$cur_giftcard_value = $this->Giftcard->get_giftcard_value($giftcard_num);
				$cur_giftcard_customer = $this->Giftcard->get_giftcard_customer($giftcard_num);
				$customer_id = $this->sale_lib->get_customer();
				if(isset($cur_giftcard_customer) && $cur_giftcard_customer != $customer_id)
				{
					$data['error'] = $this->lang->line('giftcards_cannot_use', $giftcard_num);
				}
				elseif(($cur_giftcard_value - $current_payments_with_giftcard) <= 0)
				{
					$data['error'] = $this->lang->line('giftcards_remaining_balance', $giftcard_num, to_currency($cur_giftcard_value));
				}
				else
				{
					$new_giftcard_value = $this->Giftcard->get_giftcard_value($giftcard_num) - $this->sale_lib->get_amount_due();
					$new_giftcard_value = $new_giftcard_value >= 0 ? $new_giftcard_value : 0;
					$this->sale_lib->set_giftcard_remainder($new_giftcard_value);
					$new_giftcard_value = str_replace('$', '\$', to_currency($new_giftcard_value));
					$data['warning'] = $this->lang->line('giftcards_remaining_balance', $giftcard_num, $new_giftcard_value);
					$amount_tendered = min($this->sale_lib->get_amount_due(), $this->Giftcard->get_giftcard_value($giftcard_num));

					$this->sale_lib->add_payment($payment_type, $amount_tendered);
				}
			}
			elseif($payment_type == $this->lang->line('sales_rewards'))
			{
				$customer_id = $this->sale_lib->get_customer();
				$package_id = $this->Customer->get_info($customer_id)->package_id;
				if(!empty($package_id))
				{
					$package_name = $this->Customer_rewards->get_name($package_id);
					$points = $this->Customer->get_info($customer_id)->points;
					$points = ($points==NULL ? 0 : $points);

					$payments = $this->sale_lib->get_payments();
					$payment_type = $payment_type;
					$current_payments_with_rewards = isset($payments[$payment_type]) ? $payments[$payment_type]['payment_amount'] : 0;
					$cur_rewards_value = $points;

					if(($cur_rewards_value - $current_payments_with_rewards) <= 0)
					{
						$data['error'] = $this->lang->line('rewards_remaining_balance') . to_currency($cur_rewards_value);
					}
					else
					{
						$new_reward_value = $points - $this->sale_lib->get_amount_due();
						$new_reward_value = $new_reward_value >= 0 ? $new_reward_value : 0;
						$this->sale_lib->set_rewards_remainder($new_reward_value);
						$new_reward_value = str_replace('$', '\$', to_currency($new_reward_value));
						$data['warning'] = $this->lang->line('rewards_remaining_balance'). $new_reward_value;
						$amount_tendered = min($this->sale_lib->get_amount_due(), $points);

						$this->sale_lib->add_payment($payment_type, $amount_tendered);
					}
				}
			}
			else
			{
				$amount_tendered = $this->input->post('amount_tendered');
				$this->sale_lib->add_payment($payment_type, $amount_tendered);
			}
		}

		$this->_reload($data);
	}

	// Multiple Payments
	public function delete_payment($payment_id)
	{
		$this->sale_lib->delete_payment($payment_id);

		$this->_reload();
	}

	public function add()
	{
		$data = array();

		$discount = 0;

		// check if any discount is assigned to the selected customer
		$customer_id = $this->sale_lib->get_customer();
		if($customer_id != -1)
		{
			// load the customer discount if any
			$discount_percent = $this->Customer->get_info($customer_id)->discount_percent;
			if($discount_percent != '')
			{
				$discount = $discount_percent;
			}
		}

		// if the customer discount is 0 or no customer is selected apply the default sales discount
		if($discount == 0)
		{
			$discount = $this->config->item('default_sales_discount');
		}

		$item_id_or_number_or_item_kit_or_receipt = $this->input->post('item');
		$this->barcode_lib->parse_barcode_fields($quantity, $item_id_or_number_or_item_kit_or_receipt);
		$mode = $this->sale_lib->get_mode();
		$quantity = ($mode == 'return') ? -$quantity : $quantity;
		$item_location = $this->sale_lib->get_sale_location();

		if($mode == 'return' && $this->Sale->is_valid_receipt($item_id_or_number_or_item_kit_or_receipt))
		{
			$this->sale_lib->return_entire_sale($item_id_or_number_or_item_kit_or_receipt);
		}
		elseif($this->Item_kit->is_valid_item_kit($item_id_or_number_or_item_kit_or_receipt))
		{
			// Add kit item to order if one is assigned
			$pieces = explode(' ', $item_id_or_number_or_item_kit_or_receipt);
			$item_kit_id = $pieces[1];
			$item_kit_info = $this->Item_kit->get_info($item_kit_id);
			$kit_item_id = $item_kit_info->kit_item_id;
			$price_option = $item_kit_info->price_option;
			$stock_type = $item_kit_info->stock_type;
			$kit_print_option = $item_kit_info->print_option; // 0-all, 1-priced, 2-kit-only

			if($item_kit_info->kit_discount_percent != 0 && $item_kit_info->kit_discount_percent > $discount)
			{
				$discount = $item_kit_info->kit_discount_percent;
			}

			$price = NULL;
			$print_option = PRINT_ALL; // Always include in list of items on invoice

			if(!empty($kit_item_id))
			{
				if(!$this->sale_lib->add_item($kit_item_id, $quantity, $item_location, $discount, $price, NULL, NULL, NULL, $print_option, $stock_type))
				{
					$data['error'] = $this->lang->line('sales_unable_to_add_item');
				}
				else
				{
					$data['warning'] = $this->sale_lib->out_of_stock($item_kit_id, $item_location);
				}
			}

			// Add item kit items to order
			$stock_warning = NULL;
			if(!$this->sale_lib->add_item_kit($item_id_or_number_or_item_kit_or_receipt, $item_location, $discount, $price_option, $kit_print_option, $stock_warning))
			{
				$data['error'] = $this->lang->line('sales_unable_to_add_item');
			}
			elseif($stock_warning != NULL)
			{
				$data['warning'] = $stock_warning;
			}
		}
		else
		{
			if(!$this->sale_lib->add_item($item_id_or_number_or_item_kit_or_receipt, $quantity, $item_location, $discount))
			{
				$data['error'] = $this->lang->line('sales_unable_to_add_item');
			}
			else
			{
				$data['warning'] = $this->sale_lib->out_of_stock($item_id_or_number_or_item_kit_or_receipt, $item_location);
			}
		}
		$this->_reload($data);
	}

	public function edit_item($item_id)
	{
		$data = array();

		$this->form_validation->set_rules('price', 'lang:items_price', 'required|callback_numeric');
		$this->form_validation->set_rules('quantity', 'lang:items_quantity', 'required|callback_numeric');
		$this->form_validation->set_rules('discount', 'lang:items_discount', 'required|callback_numeric');

		$description = $this->input->post('description');
		$serialnumber = $this->input->post('serialnumber');
		$price = parse_decimals($this->input->post('price'));
		$quantity = parse_decimals($this->input->post('quantity'));
		$discount = parse_decimals($this->input->post('discount'));
		$item_location = $this->input->post('location');

		if($this->form_validation->run() != FALSE)
		{
			$this->sale_lib->edit_item($item_id, $description, $serialnumber, $quantity, $discount, $price);
		}
		else
		{
			$data['error'] = $this->lang->line('sales_error_editing_item');
		}

		$data['warning'] = $this->sale_lib->out_of_stock($this->sale_lib->get_item_id($item_id), $item_location);

		$this->_reload($data);
	}

	public function delete_item($item_number)
	{
		$this->sale_lib->delete_item($item_number);

		$this->_reload();
	}

	public function remove_customer()
	{
		$this->sale_lib->clear_giftcard_remainder();
		$this->sale_lib->clear_rewards_remainder();
		$this->sale_lib->delete_payment($this->lang->line('sales_rewards'));
		$this->sale_lib->clear_invoice_number();
		$this->sale_lib->clear_quote_number();
		$this->sale_lib->remove_customer();

		$this->_reload();
	}

	public function complete()
	{
		$sale_id = $this->sale_lib->get_sale_id();
		$sale_type = $this->sale_lib->get_sale_type();
		$data = array();
		$data['dinner_table'] = $this->sale_lib->get_dinner_table();
		$data['cart'] = $this->sale_lib->get_cart();
		$data['receipt_title'] = $this->lang->line('sales_receipt');
		$data['transaction_time'] = date($this->config->item('dateformat') . ' ' . $this->config->item('timeformat'));
		$data['transaction_date'] = date($this->config->item('dateformat'));
		$data['show_stock_locations'] = $this->Stock_location->show_locations('sales');
		$data['comments'] = $this->sale_lib->get_comment();
		$employee_id = $this->Employee->get_logged_in_employee_info()->person_id;
		$employee_info = $this->Employee->get_info($employee_id);
		$data['employee'] = $employee_info->first_name . ' ' . $employee_info->last_name[0];
		$data['company_info'] = implode("\n", array(
			$this->config->item('address'),
			$this->config->item('phone'),
			$this->config->item('account_number')
		));
		$data['invoice_number_enabled'] = $this->sale_lib->is_invoice_mode();
		$data['cur_giftcard_value'] = $this->sale_lib->get_giftcard_remainder();
		$data['cur_rewards_value'] = $this->sale_lib->get_rewards_remainder();
		$data['print_after_sale'] = $this->sale_lib->is_print_after_sale();
		$data['price_work_orders'] = $this->sale_lib->is_price_work_orders();
		$data['email_receipt'] = $this->sale_lib->get_email_receipt();
		$customer_id = $this->sale_lib->get_customer();
		$invoice_number = $this->sale_lib->get_invoice_number();
		$data["invoice_number"] = $invoice_number;
		$work_order_number = $this->sale_lib->get_work_order_number();
		$data["work_order_number"] = $work_order_number;
		$quote_number = $this->sale_lib->get_quote_number();
		$data["quote_number"] = $quote_number;
		$customer_info = $this->_load_customer_data($customer_id, $data);
		if($customer_info != NULL)
		{
			$data["customer_comments"] = $customer_info->comments;
		}
		$data['taxes'] = $this->sale_lib->get_taxes();
		$data['discount'] = $this->sale_lib->get_discount();
		$data['payments'] = $this->sale_lib->get_payments();

		// Returns 'subtotal', 'total', 'cash_total', 'payment_total', 'amount_due', 'cash_amount_due', 'payments_cover_total'
		$totals = $this->sale_lib->get_totals();
		$data['subtotal'] = $totals['subtotal'];
		$data['total'] = $totals['total'];
		$data['payments_total'] = $totals['payment_total'];
		$data['payments_cover_total'] = $totals['payments_cover_total'];
		$data['cash_rounding'] = $this->session->userdata('cash_rounding');
		$data['prediscount_subtotal'] = $totals['prediscount_subtotal'];
		$data['cash_total'] = $totals['cash_total'];
		$data['non_cash_total'] = $totals['total'];
		$data['cash_amount_due'] = $totals['cash_amount_due'];
		$data['non_cash_amount_due'] = $totals['amount_due'];

		if($data['cash_rounding'])
		{
			$data['total'] = $totals['cash_total'];
			$data['amount_due'] = $totals['cash_amount_due'];
		}
		else
		{
			$data['total'] = $totals['total'];
			$data['amount_due'] = $totals['amount_due'];
		}
		$data['amount_change'] = $data['amount_due'] * -1;

		$data['print_price_info'] = TRUE;

		if($this->sale_lib->is_sale_by_receipt_mode() && $this->input->post('sales_invoice_enable') == '1' )
		{
			$pos_invoice = TRUE;
		}
		else
		{
			$pos_invoice = FALSE;
		}

		if($this->sale_lib->is_invoice_mode() || $pos_invoice)
		{
			// generate final invoice number (if using the invoice in sales by receipt mode then the invoice number can be manually entered or altered in some way
			if($pos_invoice)
			{
				// The user can retain the default encoded format or can manually override it.  It still passes through the rendering step.
				$this->sale_lib->set_invoice_number($this->input->post('invoice_number'), $keep_custom = TRUE);
				$invoice_format = $this->sale_lib->get_invoice_number();
				// If the user blanks out the invoice number and doesn't put anything in there then revert back to the default format encoding
				if(empty($invoice_format))
				{
					$invoice_format = $this->config->item('sales_invoice_format');
				}
			}
			else
			{
				$invoice_format = $this->config->item('sales_invoice_format');
			}

			$invoice_number = $this->token_lib->render($invoice_format);
			$data['invoice_number'] = $invoice_number;

			if($sale_id == -1 && $this->Sale->check_invoice_number_exists($invoice_number))
			{
				$data['error'] = $this->lang->line('sales_invoice_number_duplicate');
				$this->_reload($data);
			}
			else
			{
				$data['invoice_number'] = $invoice_number;
				$data['sale_status'] = COMPLETED;
				$sale_type = SALE_TYPE_INVOICE;

				// Save the data to the sales table
				$data['sale_id_num'] = $this->Sale->save($sale_id, $data['sale_status'], $data['cart'], $customer_id, $employee_id, $data['comments'], $invoice_number, $work_order_number, $quote_number, $sale_type, $data['payments'], $data['dinner_table'], $data['taxes']);
				$data['sale_id'] = 'POS ' . $data['sale_id_num'];

				// Resort and filter cart lines for printing
				$data['cart'] = $this->sale_lib->sort_and_filter_cart($data['cart']);

				$data = $this->xss_clean($data);

				if($data['sale_id_num'] == -1)
				{
					$data['error_message'] = $this->lang->line('sales_transaction_failed');
				}
				else
				{
					$data['barcode'] = $this->barcode_lib->generate_receipt_barcode($data['sale_id']);
					$this->load->view('sales/invoice', $data);
					$this->sale_lib->clear_all();
				}
			}
		}
		elseif($this->sale_lib->is_work_order_mode())
		{

			if(!($data['price_work_orders'] == 1))
			{
				$data['print_price_info'] = FALSE;
			}

			$data['sales_work_order'] = $this->lang->line('sales_work_order');
			$data['work_order_number_label'] = $this->lang->line('sales_work_order_number');

			if($work_order_number == NULL)
			{
				// generate work order number
				$work_order_format = $this->config->item('work_order_format');
				$work_order_number = $this->token_lib->render($work_order_format);
			}

			if($sale_id == -1 && $this->Sale->check_work_order_number_exists($work_order_number))
			{
				$data['error'] = $this->lang->line('sales_work_order_number_duplicate');
				$this->_reload($data);
			}
			else
			{
				$data['work_order_number'] = $work_order_number;
				$data['sale_status'] = SUSPENDED;
				$sale_type = SALE_TYPE_WORK_ORDER;

				$data['sale_id_num'] = $this->Sale->save($sale_id, $data['sale_status'], $data['cart'], $customer_id, $employee_id, $data['comments'], $invoice_number, $work_order_number, $quote_number, $sale_type, $data['payments'], $data['dinner_table'], $data['taxes']);
				$this->sale_lib->set_suspended_id($data['sale_id_num']);

				$data['cart'] = $this->sale_lib->sort_and_filter_cart($data['cart']);

				$data = $this->xss_clean($data);

				$data['barcode'] = NULL;

				$this->load->view('sales/work_order', $data);
				$this->sale_lib->clear_mode();
				$this->sale_lib->clear_all();
			}
		}
		elseif($this->sale_lib->is_quote_mode())
		{
			$data['sales_quote'] = $this->lang->line('sales_quote');
			$data['quote_number_label'] = $this->lang->line('sales_quote_number');

			if($quote_number == NULL)
			{
				// generate quote number
				$quote_format = $this->config->item('sales_quote_format');
				$quote_number = $this->token_lib->render($quote_format);
			}

			if($sale_id == -1 && $this->Sale->check_quote_number_exists($quote_number))
			{
				$data['error'] = $this->lang->line('sales_quote_number_duplicate');
				$this->_reload($data);
			}
			else
			{
				$data['quote_number'] = $quote_number;
				$data['sale_status'] = SUSPENDED;
				$sale_type = SALE_TYPE_QUOTE;

				$data['sale_id_num'] = $this->Sale->save($sale_id, $data['sale_status'], $data['cart'], $customer_id, $employee_id, $data['comments'], $invoice_number, $work_order_number, $quote_number, $sale_type, $data['payments'], $data['dinner_table'], $data['taxes']);
				$this->sale_lib->set_suspended_id($data['sale_id_num']);

				$data['cart'] = $this->sale_lib->sort_and_filter_cart($data['cart']);

				$data = $this->xss_clean($data);

				$data['barcode'] = NULL;

				$this->load->view('sales/quote', $data);
				$this->sale_lib->clear_mode();
				$this->sale_lib->clear_all();
			}
		}
		else
		{
			// Save the data to the sales table
			$data['sale_status'] = COMPLETED;
<<<<<<< HEAD
			$sale_type = SALE_TYPE_POS;
=======
			if($this->sale_lib->is_return_mode())
			{
				$sale_type = SALE_TYPE_RETURN;
			}
			else
			{
				$sale_type = SALE_TYPE_POS;
			}
>>>>>>> da1d4351

			$data['sale_id_num'] = $this->Sale->save($sale_id, $data['sale_status'], $data['cart'], $customer_id, $employee_id, $data['comments'], $invoice_number, $work_order_number, $quote_number, $sale_type, $data['payments'], $data['dinner_table'], $data['taxes']);

			$data['sale_id'] = 'POS ' . $data['sale_id_num'];

			$data['cart'] = $this->sale_lib->sort_and_filter_cart($data['cart']);
			$data = $this->xss_clean($data);

			if($data['sale_id_num'] == -1)
			{
				$data['error_message'] = $this->lang->line('sales_transaction_failed');
			}
			else
			{
				$data['barcode'] = $this->barcode_lib->generate_receipt_barcode($data['sale_id']);

				// Reload (sorted) and filter the cart line items for printing purposes
				$data['cart'] = $this->get_filtered($this->sale_lib->get_cart_reordered($data['sale_id_num']));

				$this->load->view('sales/receipt', $data);
				$this->sale_lib->clear_all();
			}
		}
	}

	public function send_pdf($sale_id, $type = 'invoice')
	{
		$sale_data = $this->_load_sale_data($sale_id);

		$result = FALSE;
		$message = $this->lang->line('sales_invoice_no_email');

		if(!empty($sale_data['customer_email']))
		{
			$to = $sale_data['customer_email'];
			$number = $sale_data[$type."_number"];
			$subject = $this->lang->line("sales_$type") . ' ' . $number;

			$text = $this->config->item('invoice_email_message');
			$tokens = array(new Token_invoice_sequence($sale_data['invoice_number']),
				new Token_invoice_count('POS ' . $sale_data['sale_id']),
				new Token_customer((object)$sale_data));
			$text = $this->token_lib->render($text, $tokens);

			// generate email attachment: invoice in pdf format
			$html = $this->load->view("sales/" . $type . "_email", $sale_data, TRUE);
			// load pdf helper
			$this->load->helper(array('dompdf', 'file'));
			$filename = sys_get_temp_dir() . '/' . $this->lang->line("sales_N") . '-' . str_replace('/', '-', $number) . '.pdf';
			if(file_put_contents($filename, pdf_create($html)) !== FALSE)
			{
				$result = $this->email_lib->sendEmail($to, $subject, $text, $filename);
			}

			$message = $this->lang->line($result ? "sales_" . $type . "_sent" : "sales_" . $type . "_unsent") . ' ' . $to;
		}

		echo json_encode(array('success' => $result, 'message' => $message, 'id' => $sale_id));

		$this->sale_lib->clear_all();

		return $result;
	}

	public function send_receipt($sale_id)
	{
		$sale_data = $this->_load_sale_data($sale_id);

		$result = FALSE;
		$message = $this->lang->line('sales_receipt_no_email');

		if(!empty($sale_data['customer_email']))
		{
			$sale_data['barcode'] = $this->barcode_lib->generate_receipt_barcode($sale_data['sale_id']);

			$to = $sale_data['customer_email'];
			$subject = $this->lang->line('sales_receipt');

			$text = $this->load->view('sales/receipt_email', $sale_data, TRUE);

			$result = $this->email_lib->sendEmail($to, $subject, $text);

			$message = $this->lang->line($result ? 'sales_receipt_sent' : 'sales_receipt_unsent') . ' ' . $to;
		}

		echo json_encode(array('success' => $result, 'message' => $message, 'id' => $sale_id));

		$this->sale_lib->clear_all();

		return $result;
	}

	private function _load_customer_data($customer_id, &$data, $stats = FALSE)
	{
		$customer_info = '';

		if($customer_id != -1)
		{
			$customer_info = $this->Customer->get_info($customer_id);
			if(isset($customer_info->company_name))
			{
				$data['customer'] = $customer_info->company_name;
			}
			else
			{
				$data['customer'] = $customer_info->first_name . ' ' . $customer_info->last_name;
			}
			$data['first_name'] = $customer_info->first_name;
			$data['last_name'] = $customer_info->last_name;
			$data['customer_email'] = $customer_info->email;
			$data['customer_address'] = $customer_info->address_1;
			if(!empty($customer_info->zip) || !empty($customer_info->city))
			{
				$data['customer_location'] = $customer_info->zip . ' ' . $customer_info->city;
			}
			else
			{
				$data['customer_location'] = '';
			}
			$data['customer_account_number'] = $customer_info->account_number;
			$data['customer_discount_percent'] = $customer_info->discount_percent;
			$package_id = $this->Customer->get_info($customer_id)->package_id;
			if($package_id != NULL)
			{
				$package_name = $this->Customer_rewards->get_name($package_id);
				$points = $this->Customer->get_info($customer_id)->points;
				$data['customer_rewards']['package_id'] = $package_id;
				$data['customer_rewards']['points'] = ($points==NULL ? 0 : $points);
				$data['customer_rewards']['package_name'] = $package_name;
			}

			if($stats)
			{
				$cust_stats = $this->Customer->get_stats($customer_id);
				$data['customer_total'] = empty($cust_stats) ? 0 : $cust_stats->total;
			}

			$data['customer_info'] = implode("\n", array(
				$data['customer'],
				$data['customer_address'],
				$data['customer_location'],
				$data['customer_account_number']
			));
		}

		return $customer_info;
	}

	private function _load_sale_data($sale_id)
	{
		$this->sale_lib->clear_all();
		$this->sale_lib->reset_cash_flags();
		$sale_info = $this->Sale->get_info($sale_id)->row_array();
		$this->sale_lib->copy_entire_sale($sale_id);
		$data = array();
		$data['cart'] = $this->sale_lib->get_cart();
		$data['payments'] = $this->sale_lib->get_payments();
		$data['selected_payment_type'] = $this->sale_lib->get_payment_type();

		$data['taxes'] = $this->sale_lib->get_taxes();
		$data['discount'] = $this->sale_lib->get_discount();
		$data['receipt_title'] = $this->lang->line('sales_receipt');
		$data['transaction_time'] = date($this->config->item('dateformat') . ' ' . $this->config->item('timeformat'), strtotime($sale_info['sale_time']));
		$data['transaction_date'] = date($this->config->item('dateformat'), strtotime($sale_info['sale_time']));
		$data['show_stock_locations'] = $this->Stock_location->show_locations('sales');


		// Returns 'subtotal', 'total', 'cash_total', 'payment_total', 'amount_due', 'cash_amount_due', 'payments_cover_total'
		$totals = $this->sale_lib->get_totals();
		$data['subtotal'] = $totals['subtotal'];
		$data['total'] = $totals['total'];
		$data['payments_total'] = $totals['payment_total'];
		$data['payments_cover_total'] = $totals['payments_cover_total'];
		$data['cash_rounding'] = $this->session->userdata('cash_rounding');
		$data['prediscount_subtotal'] = $totals['prediscount_subtotal'];
		$data['cash_total'] = $totals['cash_total'];
		$data['non_cash_total'] = $totals['total'];
		$data['cash_amount_due'] = $totals['cash_amount_due'];
		$data['non_cash_amount_due'] = $totals['amount_due'];

		if($this->session->userdata('cash_rounding'))
		{
			$data['total'] = $totals['cash_total'];
			$data['amount_due'] = $totals['cash_amount_due'];
		}
		else
		{
			$data['total'] = $totals['total'];
			$data['amount_due'] = $totals['amount_due'];
		}
		$data['amount_change'] = $data['amount_due'] * -1;

		$employee_info = $this->Employee->get_info($this->sale_lib->get_employee());
		$data['employee'] = $employee_info->first_name . ' ' . $employee_info->last_name[0];
		$this->_load_customer_data($this->sale_lib->get_customer(), $data);

		$data['sale_id_num'] = $sale_id;
		$data['sale_id'] = 'POS ' . $sale_id;
		$data['comments'] = $sale_info['comment'];
		$data['invoice_number'] = $sale_info['invoice_number'];
		$data['quote_number'] = $sale_info['quote_number'];
		$data['sale_status'] = $sale_info['sale_status'];
		$data['company_info'] = implode("\n", array(
			$this->config->item('address'),
			$this->config->item('phone'),
			$this->config->item('account_number')
		));
		$data['barcode'] = $this->barcode_lib->generate_receipt_barcode($data['sale_id']);
		$data['print_after_sale'] = FALSE;
		$data['price_work_orders'] = FALSE;

		if($this->sale_lib->get_mode() == 'sale_invoice')
		{
			$data['mode_label'] = $this->lang->line('sales_invoice');
		}
		elseif($this->sale_lib->get_mode() == 'sale_quote')
		{
			$data['mode_label'] = $this->lang->line('sales_quote');
		}
		elseif($this->sale_lib->get_mode() == 'sale_work_order')
		{
			$data['mode_label'] = $this->lang->line('sales_work_order');
		}

		return $this->xss_clean($data);
	}

	private function _reload($data = array())
	{
		$sale_id = $this->session->userdata('sale_id');
		if($sale_id == '')
		{
			$sale_id = -1;
			$this->session->set_userdata('sale_id', -1);
		}
		$data['cart'] = $this->sale_lib->get_cart();
		$customer_info = $this->_load_customer_data($this->sale_lib->get_customer(), $data, TRUE);

		$data['modes'] = $this->sale_lib->get_register_mode_options();
		$data['mode'] = $this->sale_lib->get_mode();
		$data['empty_tables'] = $this->sale_lib->get_empty_tables();
		$data['selected_table'] = $this->sale_lib->get_dinner_table();
		$data['stock_locations'] = $this->Stock_location->get_allowed_locations('sales');
		$data['stock_location'] = $this->sale_lib->get_sale_location();
		$data['tax_exclusive_subtotal'] = $this->sale_lib->get_subtotal(TRUE, TRUE);
		$data['taxes'] = $this->sale_lib->get_taxes();
		$data['discount'] = $this->sale_lib->get_discount();
		$data['payments'] = $this->sale_lib->get_payments();
		// sale_type (0=pos, 1=invoice, 2=work order, 3=quote, 4=return
		$sale_type = $this->sale_lib->get_sale_type();

		// Returns 'subtotal', 'total', 'cash_total', 'payment_total', 'amount_due', 'cash_amount_due', 'payments_cover_total'
		$totals = $this->sale_lib->get_totals();
		$data['subtotal'] = $totals['subtotal'];
		$data['total'] = $totals['total'];
		$data['payments_total'] = $totals['payment_total'];
		$data['payments_cover_total'] = $totals['payments_cover_total'];
		$data['cash_rounding'] = $this->session->userdata('cash_rounding');
		$data['prediscount_subtotal'] = $totals['prediscount_subtotal'];
		$data['cash_total'] = $totals['cash_total'];
		$data['non_cash_total'] = $totals['total'];
		$data['cash_amount_due'] = $totals['cash_amount_due'];
		$data['non_cash_amount_due'] = $totals['amount_due'];

		if($data['cash_rounding'])
		{
			$data['total'] = $totals['cash_total'];
			$data['amount_due'] = $totals['cash_amount_due'];
		}
		else
		{
			$data['total'] = $totals['total'];
			$data['amount_due'] = $totals['amount_due'];
		}
		$data['amount_change'] = $data['amount_due'] * -1;

		$data['comment'] = $this->sale_lib->get_comment();
		$data['email_receipt'] = $this->sale_lib->get_email_receipt();
		$data['selected_payment_type'] = $this->sale_lib->get_payment_type();
		if($customer_info && $this->config->item('customer_reward_enable') == TRUE)
		{
			$data['payment_options'] = $this->Sale->get_payment_options(TRUE, TRUE);
		}
		else
		{
			$data['payment_options'] = $this->Sale->get_payment_options();
		}

		$data['items_module_allowed'] = $this->Employee->has_grant('items', $this->Employee->get_logged_in_employee_info()->person_id);

		$invoice_format = $this->config->item('sales_invoice_format');
		$data['invoice_format'] = $invoice_format;

		$this->set_invoice_number($invoice_format);
		$data['invoice_number'] = $invoice_format;

		$data['invoice_number_enabled'] = $this->sale_lib->is_invoice_mode();
		$data['print_after_sale'] = $this->sale_lib->is_print_after_sale();
		$data['price_work_orders'] = $this->sale_lib->is_price_work_orders();

		$data['pos_mode'] = $data['mode'] == 'sale' || $data['mode'] == 'return';

		$data['quote_number'] = $this->sale_lib->get_quote_number();
		$data['work_order_number'] = $this->sale_lib->get_work_order_number();

		if($this->sale_lib->get_mode() == 'sale_invoice')
		{
			$data['mode_label'] = $this->lang->line('sales_invoice');
		}
		elseif($this->sale_lib->get_mode() == 'sale_quote')
		{
			$data['mode_label'] = $this->lang->line('sales_quote');
		}
		elseif($this->sale_lib->get_mode() == 'sale_work_order')
		{
			$data['mode_label'] = $this->lang->line('sales_work_order');
		}
		else
		{
			$data['mode_label'] = $this->lang->line('sales_receipt');
		}
		$data = $this->xss_clean($data);

		$this->load->view("sales/register", $data);
	}

	public function receipt($sale_id)
	{
		$data = $this->_load_sale_data($sale_id);
		$this->load->view('sales/receipt', $data);
		$this->sale_lib->clear_all();
	}

	public function invoice($sale_id)
	{
		$data = $this->_load_sale_data($sale_id);
		$this->load->view('sales/invoice', $data);
		$this->sale_lib->clear_all();
	}

	public function edit($sale_id)
	{
		$data = array();

		$data['employees'] = array();
		foreach($this->Employee->get_all()->result() as $employee)
		{
			foreach(get_object_vars($employee) as $property => $value)
			{
				$employee->$property = $this->xss_clean($value);
			}

			$data['employees'][$employee->person_id] = $employee->first_name . ' ' . $employee->last_name;
		}

		$sale_info = $this->xss_clean($this->Sale->get_info($sale_id)->row_array());
		$data['selected_customer_name'] = $sale_info['customer_name'];
		$data['selected_customer_id'] = $sale_info['customer_id'];
		$data['sale_info'] = $sale_info;

		$data['payments'] = array();
		foreach($this->Sale->get_sale_payments($sale_id)->result() as $payment)
		{
			foreach(get_object_vars($payment) as $property => $value)
			{
				$payment->$property = $this->xss_clean($value);
			}
			$data['payments'][] = $payment;
		}

		// don't allow gift card to be a payment option in a sale transaction edit because it's a complex change
		$data['payment_options'] = $this->xss_clean($this->Sale->get_payment_options(FALSE));
		$this->load->view('sales/form', $data);
	}

	public function delete($sale_id = -1, $update_inventory = TRUE)
	{
		$employee_id = $this->Employee->get_logged_in_employee_info()->person_id;
		$sale_ids = $sale_id == -1 ? $this->input->post('ids') : array($sale_id);

		if($this->Sale->delete_list($sale_ids, $employee_id, $update_inventory))
		{
			echo json_encode(array('success' => TRUE, 'message' => $this->lang->line('sales_successfully_deleted') . ' ' .
				count($sale_ids) . ' ' . $this->lang->line('sales_one_or_multiple'), 'ids' => $sale_ids));
		}
		else
		{
			echo json_encode(array('success' => FALSE, 'message' => $this->lang->line('sales_unsuccessfully_deleted')));
		}
	}

	/**
	 * This is used to cancel a suspended pos sale, quote.
	 * Completed sales (POS Sales or Invoiced Sales) can not be removed from the system
	 * Work orders can be canceled but are not physically removed from the sales history
	 */
	public function cancel()
	{
		$sale_id = $this->sale_lib->get_sale_id();
		if($sale_id != -1 && $sale_id != '')
		{
			$sale_type = $this->sale_lib->get_sale_type();
			if($sale_type == SALE_TYPE_WORK_ORDER)
			{
				$this->Sale->update_sale_status($sale_id, CANCELED);
			}
			else
			{
				$this->Sale->delete($sale_id, FALSE);
				$this->session->set_userdata('sale_id', -1);
			}
		}

		$this->sale_lib->clear_all();
		$this->_reload();
	}

	public function discard_suspended_sale()
	{
		$suspended_id = $this->sale_lib->get_suspended_id();
		$this->sale_lib->clear_all();
		$this->Sale->delete_suspended_sale($suspended_id);
		$this->_reload();
	}

	/**
	 * Suspend the current sale.
	 * If the current sale is already suspended then update the existing suspended sale.
	 * Otherwise create it as a new suspended sale
	 */
	public function suspend()
	{
		$mode = $this->sale_lib->get_mode();
		$sale_id = $this->sale_lib->get_sale_id();
		$dinner_table = $this->sale_lib->get_dinner_table();
		$cart = $this->sale_lib->get_cart();
		$payments = $this->sale_lib->get_payments();
		$employee_id = $this->Employee->get_logged_in_employee_info()->person_id;
		$customer_id = $this->sale_lib->get_customer();
		$customer_info = $this->Customer->get_info($customer_id);
		$invoice_number = $this->sale_lib->get_invoice_number();
		$work_order_number = $this->sale_lib->get_work_order_number();
		$quote_number = $this->sale_lib->get_quote_number();
		$sale_id = $this->sale_lib->get_sale_id();
		$sale_type = $this->sale_lib->get_sale_type();
		if($sale_type == '')
		{
			$sale_type = SALE_TYPE_POS;
		}
		$comment = $this->sale_lib->get_comment();
		$sale_status = SUSPENDED;

		$data = array();
		$sales_taxes = array();
		if($this->Sale->save($sale_id, $sale_status, $cart, $customer_id, $employee_id, $comment, $invoice_number, $work_order_number, $quote_number, $sale_type, $payments, $dinner_table, $sales_taxes) == '-1')
		{
			$data['error'] = $this->lang->line('sales_unsuccessfully_suspended_sale');
		}
		else
		{
			$data['success'] = $this->lang->line('sales_successfully_suspended_sale');
		}

		$this->sale_lib->clear_all();
		$this->_reload($data);
	}

	/**
	 * List suspended sales
	 */
	public function suspended()
	{
		$customer_id = $this->sale_lib->get_customer();
		$data = array();
		$data['suspended_sales'] = $this->xss_clean($this->Sale->get_all_suspended($customer_id));
		$data['dinner_table_enable'] = $this->config->item('dinner_table_enable');
		$this->load->view('sales/suspended', $data);
	}

	/*
	 * Unsuspended sales are now left in the tables and are only removed
	 * when they are intentionally cancelled.
	 */
	public function unsuspend()
	{
		$sale_id = $this->input->post('suspended_sale_id');
		$this->sale_lib->clear_all();

		if($sale_id > 0)
		{
			$this->sale_lib->copy_entire_sale($sale_id);
		}

		// Set current register mode to reflect that of unsuspended order type
		$this->change_register_mode($this->sale_lib->get_sale_type());

		$this->_reload();
	}

	public function check_invoice_number()
	{
		$sale_id = $this->input->post('sale_id');
		$invoice_number = $this->input->post('invoice_number');
		$exists = !empty($invoice_number) && $this->Sale->check_invoice_number_exists($invoice_number, $sale_id);
		echo !$exists ? 'true' : 'false';
	}

	public function get_filtered($cart)
	{
		$filtered_cart = array();
		foreach($cart as $id => $item)
		{
			if($item['print_option'] == PRINT_ALL) // always include
			{
				$filtered_cart[$id] = $item;
			}
			elseif($item['print_option'] == PRINT_PRICED && $item['price'] != 0)  // include only if the price is not zero
			{
				$filtered_cart[$id] = $item;
			}
			// print_option 2 is never included
		}

		return $filtered_cart;
	}
}

?><|MERGE_RESOLUTION|>--- conflicted
+++ resolved
@@ -204,13 +204,10 @@
 		{
 			$this->sale_lib->set_mode('sale_invoice');
 		}
-<<<<<<< HEAD
-=======
 		elseif($sale_type == SALE_TYPE_RETURN)
 		{
 			$this->sale_lib->set_mode('return');
 		}
->>>>>>> da1d4351
 		else
 		{
 			$this->sale_lib->set_mode('sale');
@@ -716,9 +713,6 @@
 		{
 			// Save the data to the sales table
 			$data['sale_status'] = COMPLETED;
-<<<<<<< HEAD
-			$sale_type = SALE_TYPE_POS;
-=======
 			if($this->sale_lib->is_return_mode())
 			{
 				$sale_type = SALE_TYPE_RETURN;
@@ -727,7 +721,6 @@
 			{
 				$sale_type = SALE_TYPE_POS;
 			}
->>>>>>> da1d4351
 
 			$data['sale_id_num'] = $this->Sale->save($sale_id, $data['sale_status'], $data['cart'], $customer_id, $employee_id, $data['comments'], $invoice_number, $work_order_number, $quote_number, $sale_type, $data['payments'], $data['dinner_table'], $data['taxes']);
 
