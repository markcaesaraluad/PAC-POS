<?php
require_once ("secure_area.php");
class Sales extends Secure_area
{
	function __construct()
	{
		parent::__construct('sales');
		$this->load->library('sale_lib');
		$this->load->library('barcode_lib');
		$this->Sale->create_sales_items_temp_table();
	}

	function index()
	{
		$this->_reload();
	}
	
	function manage($only_invoices = FALSE, $only_cash = FALSE, $limit_from = 0)
	{
		$data['controller_name'] = strtolower($this->uri->segment(1));
		$data['only_invoices'] = array($this->lang->line('sales_no_filter'), $this->lang->line('sales_invoice'));
		$data['search_section_state'] = $this->input->post('search_section_state');
		$lines_per_page = $this->Appconfig->get('lines_per_page');
<<<<<<< HEAD

		$today = date($this->config->item('dateformat'));
		$start_date = $this->input->post('start_date') != NULL ? $this->input->post('start_date', TRUE) : $today;
		$start_date_formatter = date_create_from_format($this->config->item('dateformat'), $start_date);
		$end_date = $this->input->post('end_date') != NULL ? $this->input->post('end_date', TRUE) : $today;
		$end_date_formatter = date_create_from_format($this->config->item('dateformat'), $end_date);

		$sale_type   = 'sales';
		$location_id = 'all';

		$inputs = array('start_date' => $start_date_formatter->format('Y-m-d'), 'end_date' => $end_date_formatter->format('Y-m-d'),
			'sale_type' => $sale_type, 'location_id' => $location_id, 'only_invoices' => $only_invoices, 'lines_per_page' => $lines_per_page,
			'limit_from' => $limit_from);
		$sales = $this->Sale->get_all($inputs);
		$payments = $this->Sale->get_payments_summary($inputs);
=======
		
		$today     = date('Y-m-d');
		$yesterday = date('Y-m-d', mktime(0,0,0,date("m"),date("d")-1,date("Y")));
		$start_of_time = date('Y-m-d', 0);
		
		$sale_type   = 'all';
		$location_id = 'all';

		$report_data = $this->Sale->get_data(array('start_date' => $start_of_time, 'end_date' => $today, 
											'sale_type' => $sale_type, 'location_id' => $location_id,
											'only_invoices' => $only_invoices, 'only_cash' => $only_cash, 
											'lines_per_page' => $lines_per_page, 'limit_from' => $limit_from));

>>>>>>> d35ef071
		$data['only_invoices'] = $only_invoices;
		$data['start_date'] = $start_date_formatter->format($this->config->item('dateformat'));
		$data['end_date'] = $end_date_formatter->format($this->config->item('dateformat'));
		$data['links'] = $this->_initialize_pagination($this->Sale, $lines_per_page, $limit_from, count($sales), 'manage', $only_invoices);
		$data['manage_table'] = get_sales_manage_table($sales, $this);
		$data['payments_summary'] = get_sales_manage_payments_summary($payments, $sales, $this);
		$this->load->view($data['controller_name'] . '/manage', $data);
		$this->_remove_duplicate_cookies();
	}
	
	function get_row()
	{
		$sale_id = $this->input->post('row_id');
		$sale_info = $this->Sale->get_info($sale_id)->result_array();
		$data_row=get_sales_manage_sale_data_row($sale_info[0],$this);
		echo $data_row;
	}
	
	/**
	 *
	 * Get the width for the add/edit form.
	 * @return number The form width
	 */
	function get_form_width()
	{
		return 400;
	}
	
	function search()
	{
		$only_invoices = $this->input->post('only_invoices', TRUE);
		$only_cash = $this->input->post('only_cash', TRUE);
		$lines_per_page = $this->Appconfig->get('lines_per_page');
		$limit_from = $this->input->post('limit_from', TRUE);
<<<<<<< HEAD
		$search = $this->input->post('search', TRUE);
		$today = date($this->config->item('dateformat'));
		$start_date = $this->input->post('start_date') != NULL ? $this->input->post('start_date', TRUE) : $today;
		$start_date_formatter = date_create_from_format($this->config->item('dateformat'), $start_date);
		$end_date = $this->input->post('end_date') != NULL ? $this->input->post('end_date', TRUE) : $today;
		$end_date_formatter = date_create_from_format($this->config->item('dateformat'), $end_date);
		$is_valid_receipt = isset($search) ? $this->sale_lib->is_valid_receipt($search) : FALSE;

		$sale_type   = 'sales';
		$location_id = 'all';

		$inputs = array('sale_type' => $sale_type, 'location_id' => $location_id,
			'start_date' => $start_date_formatter->format('Y-m-d'), 'end_date' => $end_date_formatter->format('Y-m-d'),
			'only_invoices' => $only_invoices, 'search' => $search,
			'lines_per_page' => $lines_per_page, 'limit_from' => $limit_from, 'is_valid_receipt' => $is_valid_receipt);
		$sales = $this->Sale->get_all($inputs);
		$payments = $this->Sale->get_payments_summary($inputs);
		$total_rows = count($sales);
		$links = $this->_initialize_pagination($this->Sale,$lines_per_page,$limit_from,$total_rows,'search',$only_invoices);
		$sale_rows=get_sales_manage_table_data_rows($sales, $this);
		echo json_encode(array('total_rows' => $total_rows, 'rows' => $sale_rows, 'pagination' => $links));
=======
		$sale_type   = 'all';
		$location_id = 'all';

		$today = date('Y-m-d');
		$yesterday = date('Y-m-d', mktime(0,0,0,date("m"),date("d")-1,date("Y")));
		$start_of_time = date('Y-m-d', 0);

		$report_data = $this->Sale->get_data(array('start_date' => $start_of_time, 'end_date' => $today, 
											'sale_type' => $sale_type, 'location_id' => $location_id,
											'only_invoices' => $only_invoices, 'only_cash' => $only_cash, 
											'lines_per_page' => $lines_per_page, 'limit_from' => $limit_from));
		$total_rows = count($report_data['sales']);
		$links = $this->_initialize_pagination($this->Sale, $lines_per_page, $limit_from, $total_rows, 'search', $only_invoices);
		$data_rows = get_sales_manage_table_data_rows($report_data['sales'], $this);
		echo json_encode(array('total_rows' => $total_rows, 'rows' => $data_rows, 'pagination' => $links));
>>>>>>> d35ef071
		$this->_remove_duplicate_cookies();
	}

	function item_search()
	{
		$suggestions = array();
		if ($this->sale_lib->get_mode() == 'return') 
		{
			$this->sale_lib->is_valid_receipt($this->input->post('q')) && $suggestions[] = $this->input->post('q');
		}
		$suggestions = array_merge($suggestions, $this->Item->get_item_search_suggestions($this->input->post('q'),$this->input->post('limit')));
		$suggestions = array_merge($suggestions, $this->Item_kit->get_item_kit_search_suggestions($this->input->post('q'),$this->input->post('limit')));
		echo implode("\n",$suggestions);
	}

	function customer_search()
	{
		$suggestions = $this->Customer->get_customer_search_suggestions($this->input->post('q'),$this->input->post('limit'));
		echo implode("\n",$suggestions);
	}

	function suggest()
	{
		$search = $this->input->post('q', TRUE);
		$limit = $this->input->post('limit', TRUE);
		$suggestions = $this->Sale->get_search_suggestions($search, $limit);
		echo implode("\n",$suggestions);
	}

	function select_customer()
	{
		$customer_id = $this->input->post("customer");
		$this->sale_lib->set_customer($customer_id);
		$this->_reload();
	}

	function change_mode()
	{
		$stock_location = $this->input->post("stock_location");
		if (!$stock_location || $stock_location == $this->sale_lib->get_sale_location())
		{
			$mode = $this->input->post("mode");
			$this->sale_lib->set_mode($mode);
		} 
		else if ($this->Stock_locations->is_allowed_location($stock_location, 'sales'))
		{
			$this->sale_lib->set_sale_location($stock_location);
		}
		$this->_reload();
	}
	
	function set_comment() 
	{
 	  $this->sale_lib->set_comment($this->input->post('comment'));
	}
	
	function set_invoice_number()
	{
		$this->sale_lib->set_invoice_number($this->input->post('sales_invoice_number'));
	}
	
	function set_invoice_number_enabled()
	{
		$this->sale_lib->set_invoice_number_enabled($this->input->post('sales_invoice_number_enabled'));
	}
	
	function set_print_after_sale()
	{
		$this->sale_lib->set_print_after_sale($this->input->post('sales_print_after_sale'));
	}
	
	function set_email_receipt()
	{
 		$this->sale_lib->set_email_receipt($this->input->post('email_receipt'));
	}

	//Alain Multiple Payments
	function add_payment()
	{		
		$data = array();
		$this->form_validation->set_rules( 'amount_tendered', 'lang:sales_amount_tendered', 'trim|required|numeric' );
		
		if ( $this->form_validation->run() == FALSE )
		{
			if ( $this->input->post( 'payment_type' ) == $this->lang->line( 'sales_gift_card' ) )
				$data['error']=$this->lang->line('sales_must_enter_numeric_giftcard');
			else
				$data['error']=$this->lang->line('sales_must_enter_numeric');
				
 			$this->_reload( $data );
 			return;
		}
		
		$payment_type = $this->input->post( 'payment_type' );
		if ( $payment_type == $this->lang->line( 'sales_giftcard' ) )
		{
			$payments = $this->sale_lib->get_payments();
			$payment_type = $this->input->post( 'payment_type' ) . ':' . $payment_amount = $this->input->post( 'amount_tendered' );
			$current_payments_with_giftcard = isset( $payments[$payment_type] ) ? $payments[$payment_type]['payment_amount'] : 0;
			$cur_giftcard_value = $this->Giftcard->get_giftcard_value( $this->input->post( 'amount_tendered' ) ) - $current_payments_with_giftcard;
			
			if ( $cur_giftcard_value <= 0 )
			{
				$data['error'] = $this->lang->line('giftcards_remaining_balance', $this->input->post( 'amount_tendered' ), to_currency( $this->Giftcard->get_giftcard_value( $this->input->post( 'amount_tendered' ))));
				$this->_reload( $data );
				return;
			}
			$new_giftcard_value = $this->Giftcard->get_giftcard_value( $this->input->post( 'amount_tendered' ) ) - $this->sale_lib->get_amount_due( );
			$new_giftcard_value = ( $new_giftcard_value >= 0 ) ? $new_giftcard_value : 0;
			$this->sale_lib->set_giftcard_remainder($new_giftcard_value);
			$data['warning'] = $this->lang->line('giftcards_remaining_balance', $this->input->post( 'amount_tendered' ), to_currency( $new_giftcard_value, TRUE ));
			$payment_amount = min( $this->sale_lib->get_amount_due( ), $this->Giftcard->get_giftcard_value( $this->input->post( 'amount_tendered' ) ) );
		}
		else
		{
			$payment_amount = $this->input->post( 'amount_tendered' );
		}
		
		if( !$this->sale_lib->add_payment( $payment_type, $payment_amount ) )
		{
			$data['error']='Unable to Add Payment! Please try again!';
		}
		
		$this->_reload($data);
	}

	//Alain Multiple Payments
	function delete_payment( $payment_id )
	{
		$this->sale_lib->delete_payment( $payment_id );
		$this->_reload();
	}

	function add()
	{
		$data=array();
		$mode = $this->sale_lib->get_mode();
		$item_id_or_number_or_item_kit_or_receipt = $this->input->post("item");
		$quantity = ($mode=="return")? -1:1;
		$item_location = $this->sale_lib->get_sale_location();

		if($mode == 'return' && $this->sale_lib->is_valid_receipt($item_id_or_number_or_item_kit_or_receipt))
		{
			$this->sale_lib->return_entire_sale($item_id_or_number_or_item_kit_or_receipt);
		}
		elseif($this->Sale_suspended->invoice_number_exists($item_id_or_number_or_item_kit_or_receipt))
		{
			$this->sale_lib->clear_all();
			$sale_id=$this->Sale_suspended->get_sale_by_invoice_number($item_id_or_number_or_item_kit_or_receipt)->row()->sale_id;
			$this->sale_lib->copy_entire_suspended_sale($sale_id);
			$this->Sale_suspended->delete($sale_id);
		}
		elseif($this->sale_lib->is_valid_item_kit($item_id_or_number_or_item_kit_or_receipt))
		{
			$this->sale_lib->add_item_kit($item_id_or_number_or_item_kit_or_receipt,$item_location);
		}
		elseif(!$this->sale_lib->add_item($item_id_or_number_or_item_kit_or_receipt,$quantity,$item_location,$this->config->item('default_sales_discount')))
		{
			$data['error']=$this->lang->line('sales_unable_to_add_item');
		}
		
		if($this->sale_lib->out_of_stock($item_id_or_number_or_item_kit_or_receipt,$item_location))
		{
			$data['warning'] = $this->lang->line('sales_quantity_less_than_zero');
		}
		$this->_reload($data);
	}

	function edit_item($line)
	{
		$data= array();

		$this->form_validation->set_rules('price', 'lang:items_price', 'required|numeric');
		$this->form_validation->set_rules('quantity', 'lang:items_quantity', 'required|numeric');
		$this->form_validation->set_rules('discount', 'lang:items_discount', 'required|numeric');

        $description = $this->input->post("description");
        $serialnumber = $this->input->post("serialnumber");
		$price = $this->input->post("price");
		$quantity = $this->input->post("quantity");
		$discount = $this->input->post("discount");
		$item_location = $this->input->post("location");


		if ($this->form_validation->run() != FALSE)
		{
			$this->sale_lib->edit_item($line,$description,$serialnumber,$quantity,$discount,$price);
		}
		else
		{
			$data['error']=$this->lang->line('sales_error_editing_item');
		}
		
		if($this->sale_lib->out_of_stock($this->sale_lib->get_item_id($line),$item_location))
		{
			$data['warning'] = $this->lang->line('sales_quantity_less_than_zero');
		}

		$this->_reload($data);
	}

	function delete_item($item_number)
	{
		$this->sale_lib->delete_item($item_number);
		$this->_reload();
	}

	function remove_customer()
	{
		$this->sale_lib->clear_giftcard_remainder();
		$this->sale_lib->clear_invoice_number();
		$this->sale_lib->remove_customer();
		$this->_reload();
	}

	function complete()
	{
		$data['cart']=$this->sale_lib->get_cart();
		$data['subtotal']=$this->sale_lib->get_subtotal();
		$data['discounted_subtotal']=$this->sale_lib->get_subtotal(TRUE);
		$data['tax_exclusive_subtotal']=$this->sale_lib->get_subtotal(TRUE, TRUE);
		$data['taxes']=$this->sale_lib->get_taxes();
		$data['total']=$this->sale_lib->get_total();
		$data['discount']=$this->sale_lib->get_discount();
		$data['receipt_title']=$this->lang->line('sales_receipt');
		$data['transaction_time']= date($this->config->item('dateformat').' '.$this->config->item('timeformat'));
		$data['transaction_date']= date($this->config->item('dateformat'), strtotime($data['transaction_time']));
		$data['show_stock_locations']=$this->Stock_locations->show_locations('sales');
		$customer_id=$this->sale_lib->get_customer();
		$employee_id=$this->Employee->get_logged_in_employee_info()->person_id;
		$comment=$this->sale_lib->get_comment();
		$data['comments']=$comment;
		$emp_info=$this->Employee->get_info($employee_id);
		$data['payments']=$this->sale_lib->get_payments();
		$data['amount_change']=$this->sale_lib->get_amount_due() * -1;
		$data['amount_due']=$this->sale_lib->get_amount_due();
		$data['employee']=$emp_info->first_name.' '.$emp_info->last_name;
		$data['company_info'] = implode("\n", array(
				$this->config->item('address'),
				$this->config->item('phone'),
				$this->config->item('account_number')
		));
        $cust_info='';
		if($customer_id!=-1)
		{
			$cust_info=$this->Customer->get_info($customer_id);
			if (isset($cust_info->company_name))
			{
				$data['customer']=$cust_info->company_name;
			}
			else
			{
				$data['customer']=$cust_info->first_name.' '.$cust_info->last_name;
			}
			$data['customer_address'] = $cust_info->address_1;
			$data['customer_location'] = $cust_info->zip . ' ' . $cust_info->city;
			$data['account_number'] = $cust_info->account_number;
			$data['customer_info'] = implode("\n", array(
				$data['customer'],
				$data['customer_address'],
				$data['customer_location'],
				$data['account_number']
			));
		}
		$invoice_number=$this->_substitute_invoice_number($cust_info);
		if ($this->sale_lib->is_invoice_number_enabled() && $this->Sale->invoice_number_exists($invoice_number))
		{
			$data['error']=$this->lang->line('sales_invoice_number_duplicate');
			$this->_reload($data);
		}
		else 
		{
			$invoice_number = $this->sale_lib->is_invoice_number_enabled() ? $invoice_number : NULL;
			$data['invoice_number']=$invoice_number;
			$data['sale_id']='POS '.$this->Sale->save($data['cart'],$customer_id,$employee_id,$comment,$invoice_number,$data['payments']);
			if ($data['sale_id'] == 'POS -1')
			{
				$data['error_message'] = $this->lang->line('sales_transaction_failed');
			}
			else
			{
				$barcode_config=array('barcode_type'=>2,'barcode_width'=>200, 'barcode_height'=>30, 'barcode_quality'=>100);
				$data['barcode']=$this->barcode_lib->generate_barcode($data['sale_id'],$barcode_config);
				// if we want to email. .. just attach the pdf in there?
				if ($this->sale_lib->get_email_receipt() && !empty($cust_info->email))
				{
					$this->load->library('email');
					$config['mailtype'] = 'html';				
					$this->email->initialize($config);
					$this->email->from($this->config->item('email'), $this->config->item('company'));
					$this->email->to($cust_info->email); 
	
					$this->email->subject($this->lang->line('sales_receipt'));
					if ($this->config->item('use_invoice_template') && $this->sale_lib->is_invoice_number_enabled())
					{
						$data['image_prefix']="";
						$filename = $this->_invoice_email_pdf($data);
						$this->email->attach($filename);
						$text = $this->config->item('invoice_email_message');
						$text = str_replace('$INV', $invoice_number, $text);
						$text = str_replace('$CO', $data['sale_id'], $text);
						$text = $this->_substitute_customer($text, $cust_info);
						$this->email->message($text);
					}
					else
					{
						$this->email->message($this->load->view("sales/receipt_email",$data, true));	
					}
					$this->email->send();
				}
			}
			$data['cur_giftcard_value']=$this->sale_lib->get_giftcard_remainder();
			$data['print_after_sale'] = $this->sale_lib->is_print_after_sale();
			if ($this->sale_lib->is_invoice_number_enabled() && $this->config->item('use_invoice_template'))
			{
				$this->load->view("sales/invoice",$data);
			}
			else
			{
				$this->load->view("sales/receipt",$data);
			}
			$this->sale_lib->clear_all();
		}

		$this->_remove_duplicate_cookies();
	}
	
	function _invoice_email_pdf($data)
	{
		$data['image_prefix'] = "";
		$html = $this->load->view('sales/invoice_email', $data, true);
		// load pdf helper
		$this->load->helper(array('dompdf', 'file'));
		$file_content  = pdf_create($html, '', false);
		$filename = sys_get_temp_dir() . '/'. $this->lang->line('sales_invoice') .'-' . str_replace('/', '-' , $data["invoice_number"]) . '.pdf';
		write_file($filename, $file_content);
		return $filename;
	}
	
	function invoice_email($sale_id)
	{
		$sale_data = $this->_load_sale_data($sale_id);
		$sale_data['image_prefix'] = base_url();
		$this->load->view('sales/invoice_email', $sale_data);
		$this->sale_lib->clear_all();
		$this->_remove_duplicate_cookies();
	}
	
	function send_invoice($sale_id)
	{
		$sale_data = $this->_load_sale_data($sale_id);
		$text = $this->config->item('invoice_email_message');
		$text = str_replace('$INV', $sale_data['invoice_number'], $text);
		$text = str_replace('$CO', 'POS ' . $sale_data['sale_id'], $text);
		$text = $this->_substitute_customer($text,(object) $sale_data);
		$result = FALSE;
		$message = $this->lang->line('sales_invoice_no_email');
		if (isset($sale_data["customer_email"]) && !empty( $sale_data["customer_email"])) {
			$this->load->library('email');
			$this->email->from($this->config->item('email'), $this->config->item('company'));
			$this->email->to($sale_data['customer_email']);
			$this->email->subject($this->lang->line('sales_invoice') . ' ' . $sale_data['invoice_number']);
			$this->email->message($text);
			$filename = $this->_invoice_email_pdf($sale_data);
			$this->email->attach($filename);
			$result = $this->email->send();
			$message = $this->lang->line($result ? 'sales_invoice_sent' : 'sales_invoice_unsent') . ' ' . $sale_data["customer_email"];
		}
		echo json_encode(array(
				'success'=>$result,
				'message'=>$message,
				'id'=>$sale_id)
		);
		$this->sale_lib->clear_all();
		$this->_remove_duplicate_cookies();
	}
	
	function _substitute_variable($text, $variable, $object, $function)
	{
		// don't query if this variable isn't used
		if (strstr($text, $variable))
		{
			$value = call_user_func(array($object, $function));
			$text = str_replace($variable, $value, $text);
		}
		return $text;
	}
	
	function _substitute_customer($text, $cust_info)
	{
		// substitute customer info
		$customer_id=$this->sale_lib->get_customer();
		if($customer_id!=-1 && $cust_info!='')
		{
			$text=str_replace('$CU',$cust_info->first_name . ' ' . $cust_info->last_name,$text);
			$words = preg_split("/\s+/", trim($cust_info->first_name . ' ' . $cust_info->last_name));
			$acronym = "";
			foreach ($words as $w) {
				$acronym .= $w[0];
			}
			$text=str_replace('$CI',$acronym,$text);
		}
		return $text;
	}
	
	function _substitute_variables($text, $cust_info)
	{
		$text=$this->_substitute_variable($text, '$YCO', $this->Sale, 'get_invoice_number_for_year');
		$text=$this->_substitute_variable($text, '$CO', $this->Sale , 'get_invoice_count');
		$text=$this->_substitute_variable($text, '$SCO', $this->Sale_suspended, 'get_invoice_count');
		$text=strftime($text);
		$text=$this->_substitute_customer($text, $cust_info);
		return $text;
	}
	
	function _substitute_invoice_number($cust_info)
	{
		$invoice_number=$this->sale_lib->get_invoice_number();
		if (empty($invoice_number))
		{
			$invoice_number=$this->config->config['sales_invoice_format'];
		}
		$invoice_number = $this->_substitute_variables($invoice_number, $cust_info);
		$this->sale_lib->set_invoice_number($invoice_number);
		return $invoice_number;
	}
	
	function _load_sale_data($sale_id)
	{
		$this->sale_lib->clear_all();
		$sale_info = $this->Sale->get_info($sale_id)->row_array();
		$this->sale_lib->copy_entire_sale($sale_id);
		$data['cart']=$this->sale_lib->get_cart();
		$data['payments']=$this->sale_lib->get_payments();
		$data['subtotal']=$this->sale_lib->get_subtotal();
		$data['discounted_subtotal']=$this->sale_lib->get_subtotal(TRUE);
		$data['tax_exclusive_subtotal']=$this->sale_lib->get_subtotal(TRUE, TRUE);
		$data['taxes']=$this->sale_lib->get_taxes();
		$data['total']=$this->sale_lib->get_total();
		$data['discount']=$this->sale_lib->get_discount();
		$data['receipt_title']=$this->lang->line('sales_receipt');
		$data['transaction_time']= date($this->config->item('dateformat').' '.$this->config->item('timeformat'), strtotime($sale_info['sale_time']));
		$data['transaction_date']= date($this->config->item('dateformat'), strtotime($sale_info['sale_time']));
		$data['show_stock_locations']=$this->Stock_locations->show_locations('sales');
		$customer_id=$this->sale_lib->get_customer();
		$employee_id=$this->Employee->get_logged_in_employee_info()->person_id;
		$emp_info=$this->Employee->get_info($employee_id);
		$data['amount_change']=$this->sale_lib->get_amount_due() * -1;
		$data['amount_due']=$this->sale_lib->get_amount_due();
		$data['employee']=$emp_info->first_name.' '.$emp_info->last_name;
	
		if($customer_id!=-1)
		{
			$cust_info=$this->Customer->get_info($customer_id);
			if (isset($cust_info->company_name))
			{
				$data['customer']=$cust_info->company_name;
			}
			else
			{
				$data['customer']=$cust_info->first_name.' '.$cust_info->last_name;
			}
			$data['first_name']=$cust_info->first_name;
			$data['last_name']=$cust_info->last_name;
			$data['customer_address'] = $cust_info->address_1;
			$data['customer_location'] = $cust_info->zip . ' ' . $cust_info->city;
			$data['customer_email'] = $cust_info->email;
			$data['account_number'] = $cust_info->account_number;
			$data['customer_info'] = implode("\n", array(
				$data['customer'],
				$data['customer_address'],
				$data['customer_location'],
				$data['account_number']
			));
		}
		$data['sale_id']='POS '.$sale_id;
		$data['comments'] = $sale_info[ 'comment' ];
		$data['invoice_number'] = $sale_info['invoice_number'];
		$data['company_info'] = implode("\n", array(
			$this->config->item('address'),
			$this->config->item('phone'),
			$this->config->item('account_number')
		));
		// static barcode config for receipts + invoices 
		$barcode_config=array('barcode_type'=>2,'barcode_width'=>200, 'barcode_height'=>30, 'barcode_quality'=>100);
		$data['barcode']=$this->barcode_lib->generate_barcode($data['sale_id'],$barcode_config);
		$data['print_after_sale'] = FALSE;
		return $data;
	}
	
	function receipt($sale_id)
	{
		$data = $this->_load_sale_data($sale_id);	
		$this->load->view("sales/receipt",$data);
		$this->sale_lib->clear_all();
		$this->_remove_duplicate_cookies();
	}
	
	function invoice($sale_id, $sale_info='')
	{
		if ($sale_info == '') {
			$sale_info = $this->_load_sale_data($sale_id);
		}
		$this->load->view("sales/invoice",$sale_info);
		$this->sale_lib->clear_all();
		$this->_remove_duplicate_cookies();
	}
	
	function edit($sale_id)
	{
		$data = array();

		$data['employees'] = array();
		foreach ($this->Employee->get_all()->result() as $employee)
		{
			$data['employees'][$employee->person_id] = $employee->first_name . ' '. $employee->last_name;
		}

		$sale_info = $this->Sale->get_info($sale_id)->row_array();
		$person_name = $sale_info['first_name'] . " " . $sale_info['last_name'];
		$data['selected_customer'] = !empty($sale_info['customer_id']) ? $sale_info['customer_id'] . "|" . $person_name : "";
		$data['sale_info'] = $sale_info;
		
		$this->load->view('sales/form', $data);
	}
	
	function delete($sale_id = -1, $update_inventory=TRUE)
	{
		$employee_id=$this->Employee->get_logged_in_employee_info()->person_id;
		$sale_ids= $sale_id == -1 ? $this->input->post('ids') : array($sale_id);

		if($this->Sale->delete_list($sale_ids, $employee_id, $update_inventory))
		{
			echo json_encode(array('success'=>true,'message'=>$this->lang->line('sales_successfully_deleted').' '.
			count($sale_ids).' '.$this->lang->line('sales_one_or_multiple'),'ids'=>$sale_ids));
		}
		else
		{
			echo json_encode(array('success'=>false,'message'=>$this->lang->line('sales_unsuccessfully_deleted')));
		}
	}
	
	function save($sale_id)
	{
		$start_date_formatter = date_create_from_format($this->config->item('dateformat') . ' ' . $this->config->item('timeformat'), $this->input->post('date', TRUE));

		$sale_data = array(
			'sale_time' => $start_date_formatter->format('Y-m-d H:i:s'),
			'customer_id' => $this->input->post('customer_id') ? $this->input->post('customer_id') : NULL,
			'employee_id' => $this->input->post('employee_id'),
			'comment' => $this->input->post('comment'),
			'invoice_number' => $this->input->post('invoice_number') ? $this->input->post('invoice_number') : NULL
		);
		
		if ($this->Sale->update($sale_data, $sale_id))
		{
			echo json_encode(array(
				'success'=>true,
				'message'=>$this->lang->line('sales_successfully_updated'),
				'id'=>$sale_id)
			);
		}
		else
		{
			echo json_encode(array(
				'success'=>false,
				'message'=>$this->lang->line('sales_unsuccessfully_updated'),
				'id'=>$sale_id)
			);
		}
	}
	
	function _payments_cover_total()
	{
		$total_payments = 0;

		foreach($this->sale_lib->get_payments() as $payment)
		{
			$total_payments += $payment['payment_amount'];
		}

		/* Changed the conditional to account for floating point rounding */
		if ( ($this->sale_lib->get_mode() == 'sale') && 
		      ( ( to_currency_no_money( $this->sale_lib->get_total() ) - $total_payments ) > 1e-6 ) )
		{
			return false;
		}
		
		return true;
	}
	
	function _reload($data=array())
	{
		$person_info = $this->Employee->get_logged_in_employee_info();
		$data['cart']=$this->sale_lib->get_cart();	 
        $data['modes']=array('sale'=>$this->lang->line('sales_sale'),'return'=>$this->lang->line('sales_return'));
        $data['mode']=$this->sale_lib->get_mode();

        $data['stock_locations']=$this->Stock_locations->get_allowed_locations('sales');
        $data['stock_location']=$this->sale_lib->get_sale_location();
        
		$data['subtotal']=$this->sale_lib->get_subtotal(TRUE);
		$data['tax_exclusive_subtotal']=$this->sale_lib->get_subtotal(TRUE, TRUE);
		$data['taxes']=$this->sale_lib->get_taxes();
		$data['discount']=$this->sale_lib->get_discount();
		$data['total']=$this->sale_lib->get_total();
		$data['items_module_allowed']=$this->Employee->has_grant('items', $person_info->person_id);
		$data['comment']=$this->sale_lib->get_comment();
		$data['email_receipt']=$this->sale_lib->get_email_receipt();
		$data['payments_total']=$this->sale_lib->get_payments_total();
		$data['amount_due']=$this->sale_lib->get_amount_due();
		$data['payments']=$this->sale_lib->get_payments();
		$data['payment_options']=array(
			$this->lang->line('sales_cash') => $this->lang->line('sales_cash'),
			$this->lang->line('sales_check') => $this->lang->line('sales_check'),
			$this->lang->line('sales_giftcard') => $this->lang->line('sales_giftcard'),
			$this->lang->line('sales_debit') => $this->lang->line('sales_debit'),
			$this->lang->line('sales_credit') => $this->lang->line('sales_credit')
		);

		$customer_id=$this->sale_lib->get_customer();
		$cust_info='';
		if($customer_id!=-1)
		{
			$cust_info=$this->Customer->get_info($customer_id);
			$data['customer']=$cust_info->first_name.' '.$cust_info->last_name;
			$data['customer_email']=$cust_info->email;
		}
		$data['invoice_number']=$this->_substitute_invoice_number($cust_info);
		$data['invoice_number_enabled']=$this->sale_lib->is_invoice_number_enabled();
		$data['print_after_sale']=$this->sale_lib->is_print_after_sale();
		$data['payments_cover_total']=$this->_payments_cover_total();
		$this->load->view("sales/register",$data);
		$this->_remove_duplicate_cookies();
	}

    function cancel_sale()
    {
    	$this->sale_lib->clear_all();
    	$this->_reload();
    }
	
	function suspend()
	{
		$data['cart']=$this->sale_lib->get_cart();
		$data['subtotal']=$this->sale_lib->get_subtotal();
		$data['taxes']=$this->sale_lib->get_taxes();
		$data['total']=$this->sale_lib->get_total();
		$data['receipt_title']=$this->lang->line('sales_receipt');
		$data['transaction_time']= date($this->config->item('dateformat').' '.$this->config->item('timeformat'));
		$customer_id=$this->sale_lib->get_customer();
		$employee_id=$this->Employee->get_logged_in_employee_info()->person_id;
		$comment = $this->input->post('comment');
		$invoice_number=$this->sale_lib->get_invoice_number();
		
		$emp_info=$this->Employee->get_info($employee_id);
		$payment_type = $this->input->post('payment_type');
		$data['payment_type']=$this->input->post('payment_type');
		//Alain Multiple payments
		$data['payments']=$this->sale_lib->get_payments();
		$data['amount_change']=to_currency($this->sale_lib->get_amount_due() * -1);
		$data['employee']=$emp_info->first_name.' '.$emp_info->last_name;
		
		if ($this->Sale_suspended->invoice_number_exists($invoice_number))
		{
			$this->_reload(array('error' => $data['error']=$this->lang->line('sales_invoice_number_duplicate')));
		}
		else
		{
			if($customer_id!=-1)
			{
				$cust_info=$this->Customer->get_info($customer_id);
				if (isset($cust_info->company_name))
				{
					$data['customer']=$cust_info->company_name;
				}
				else
				{
					$data['customer']=$cust_info->first_name.' '.$cust_info->last_name;
				}
			}
	
			$total_payments = 0;
	
			foreach($data['payments'] as $payment)
			{
				$total_payments = bcadd($total_payments, $payment['payment_amount'], PRECISION);
			}
	
			//SAVE sale to database
			$data['sale_id']='POS '.$this->Sale_suspended->save($data['cart'], $customer_id,$employee_id,$comment,$invoice_number,$data['payments']);
			if ($data['sale_id'] == 'POS -1')
			{
				$data['error_message'] = $this->lang->line('sales_transaction_failed');
			}
			$this->sale_lib->clear_all();
			$this->_reload(array('success' => $this->lang->line('sales_successfully_suspended_sale')));
		}
	}
	
	function suspended()
	{
		$data = array();
		$data['suspended_sales'] = $this->Sale_suspended->get_all()->result_array();
		$this->load->view('sales/suspended', $data);
	}
	
	function unsuspend()
	{
		$sale_id = $this->input->post('suspended_sale_id');
		$this->sale_lib->clear_all();
		$this->sale_lib->copy_entire_suspended_sale($sale_id);
		$this->Sale_suspended->delete($sale_id);
    	$this->_reload();
	}
	
	function check_invoice_number()
	{
		$sale_id=$this->input->post('sale_id');
		$invoice_number=$this->input->post('invoice_number');
		$exists=!empty($invoice_number) && $this->Sale->invoice_number_exists($invoice_number,$sale_id);
		echo json_encode(array('success'=>!$exists,'message'=>$this->lang->line('sales_invoice_number_duplicate')));
	}
	
}
?><|MERGE_RESOLUTION|>--- conflicted
+++ resolved
@@ -21,7 +21,6 @@
 		$data['only_invoices'] = array($this->lang->line('sales_no_filter'), $this->lang->line('sales_invoice'));
 		$data['search_section_state'] = $this->input->post('search_section_state');
 		$lines_per_page = $this->Appconfig->get('lines_per_page');
-<<<<<<< HEAD
 
 		$today = date($this->config->item('dateformat'));
 		$start_date = $this->input->post('start_date') != NULL ? $this->input->post('start_date', TRUE) : $today;
@@ -29,29 +28,14 @@
 		$end_date = $this->input->post('end_date') != NULL ? $this->input->post('end_date', TRUE) : $today;
 		$end_date_formatter = date_create_from_format($this->config->item('dateformat'), $end_date);
 
-		$sale_type   = 'sales';
+		$sale_type   = 'all';
 		$location_id = 'all';
 
 		$inputs = array('start_date' => $start_date_formatter->format('Y-m-d'), 'end_date' => $end_date_formatter->format('Y-m-d'),
 			'sale_type' => $sale_type, 'location_id' => $location_id, 'only_invoices' => $only_invoices, 'lines_per_page' => $lines_per_page,
-			'limit_from' => $limit_from);
+			'limit_from' => $limit_from, 'only_cash' => $only_cash);
 		$sales = $this->Sale->get_all($inputs);
 		$payments = $this->Sale->get_payments_summary($inputs);
-=======
-		
-		$today     = date('Y-m-d');
-		$yesterday = date('Y-m-d', mktime(0,0,0,date("m"),date("d")-1,date("Y")));
-		$start_of_time = date('Y-m-d', 0);
-		
-		$sale_type   = 'all';
-		$location_id = 'all';
-
-		$report_data = $this->Sale->get_data(array('start_date' => $start_of_time, 'end_date' => $today, 
-											'sale_type' => $sale_type, 'location_id' => $location_id,
-											'only_invoices' => $only_invoices, 'only_cash' => $only_cash, 
-											'lines_per_page' => $lines_per_page, 'limit_from' => $limit_from));
-
->>>>>>> d35ef071
 		$data['only_invoices'] = $only_invoices;
 		$data['start_date'] = $start_date_formatter->format($this->config->item('dateformat'));
 		$data['end_date'] = $end_date_formatter->format($this->config->item('dateformat'));
@@ -86,8 +70,8 @@
 		$only_cash = $this->input->post('only_cash', TRUE);
 		$lines_per_page = $this->Appconfig->get('lines_per_page');
 		$limit_from = $this->input->post('limit_from', TRUE);
-<<<<<<< HEAD
 		$search = $this->input->post('search', TRUE);
+		$sale_type = 'all';
 		$today = date($this->config->item('dateformat'));
 		$start_date = $this->input->post('start_date') != NULL ? $this->input->post('start_date', TRUE) : $today;
 		$start_date_formatter = date_create_from_format($this->config->item('dateformat'), $start_date);
@@ -95,36 +79,19 @@
 		$end_date_formatter = date_create_from_format($this->config->item('dateformat'), $end_date);
 		$is_valid_receipt = isset($search) ? $this->sale_lib->is_valid_receipt($search) : FALSE;
 
-		$sale_type   = 'sales';
 		$location_id = 'all';
 
 		$inputs = array('sale_type' => $sale_type, 'location_id' => $location_id,
 			'start_date' => $start_date_formatter->format('Y-m-d'), 'end_date' => $end_date_formatter->format('Y-m-d'),
-			'only_invoices' => $only_invoices, 'search' => $search,
+			'only_invoices' => $only_invoices, 'search' => $search, 'only_cash' => $only_cash,
 			'lines_per_page' => $lines_per_page, 'limit_from' => $limit_from, 'is_valid_receipt' => $is_valid_receipt);
 		$sales = $this->Sale->get_all($inputs);
 		$payments = $this->Sale->get_payments_summary($inputs);
 		$total_rows = count($sales);
-		$links = $this->_initialize_pagination($this->Sale,$lines_per_page,$limit_from,$total_rows,'search',$only_invoices);
+		$links = $this->_initialize_pagination($this->Sale, $lines_per_page, $limit_from, $total_rows, 'search', $only_invoices);
 		$sale_rows=get_sales_manage_table_data_rows($sales, $this);
-		echo json_encode(array('total_rows' => $total_rows, 'rows' => $sale_rows, 'pagination' => $links));
-=======
-		$sale_type   = 'all';
-		$location_id = 'all';
-
-		$today = date('Y-m-d');
-		$yesterday = date('Y-m-d', mktime(0,0,0,date("m"),date("d")-1,date("Y")));
-		$start_of_time = date('Y-m-d', 0);
-
-		$report_data = $this->Sale->get_data(array('start_date' => $start_of_time, 'end_date' => $today, 
-											'sale_type' => $sale_type, 'location_id' => $location_id,
-											'only_invoices' => $only_invoices, 'only_cash' => $only_cash, 
-											'lines_per_page' => $lines_per_page, 'limit_from' => $limit_from));
-		$total_rows = count($report_data['sales']);
-		$links = $this->_initialize_pagination($this->Sale, $lines_per_page, $limit_from, $total_rows, 'search', $only_invoices);
-		$data_rows = get_sales_manage_table_data_rows($report_data['sales'], $this);
-		echo json_encode(array('total_rows' => $total_rows, 'rows' => $data_rows, 'pagination' => $links));
->>>>>>> d35ef071
+		$payment_summary=get_sales_manage_payments_summary($payments, $sales, $this);
+		echo json_encode(array('total_rows' => $total_rows, 'rows' => $sale_rows, 'pagination' => $links, 'payment_summary'=>$payment_summary));
 		$this->_remove_duplicate_cookies();
 	}
 
