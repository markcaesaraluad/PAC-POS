<?php
/**
 * CodeIgniter
 *
 * An open source application development framework for PHP
 *
 * This content is released under the MIT License (MIT)
 *
 * Copyright (c) 2014 - 2016, British Columbia Institute of Technology
 *
 * Permission is hereby granted, free of charge, to any person obtaining a copy
 * of this software and associated documentation files (the "Software"), to deal
 * in the Software without restriction, including without limitation the rights
 * to use, copy, modify, merge, publish, distribute, sublicense, and/or sell
 * copies of the Software, and to permit persons to whom the Software is
 * furnished to do so, subject to the following conditions:
 *
 * The above copyright notice and this permission notice shall be included in
 * all copies or substantial portions of the Software.
 *
 * THE SOFTWARE IS PROVIDED "AS IS", WITHOUT WARRANTY OF ANY KIND, EXPRESS OR
 * IMPLIED, INCLUDING BUT NOT LIMITED TO THE WARRANTIES OF MERCHANTABILITY,
 * FITNESS FOR A PARTICULAR PURPOSE AND NONINFRINGEMENT. IN NO EVENT SHALL THE
 * AUTHORS OR COPYRIGHT HOLDERS BE LIABLE FOR ANY CLAIM, DAMAGES OR OTHER
 * LIABILITY, WHETHER IN AN ACTION OF CONTRACT, TORT OR OTHERWISE, ARISING FROM,
 * OUT OF OR IN CONNECTION WITH THE SOFTWARE OR THE USE OR OTHER DEALINGS IN
 * THE SOFTWARE.
 *
 * @package	CodeIgniter
 * @author	EllisLab Dev Team
 * @copyright	Copyright (c) 2008 - 2014, EllisLab, Inc. (https://ellislab.com/)
 * @copyright	Copyright (c) 2014 - 2016, British Columbia Institute of Technology (http://bcit.ca/)
 * @license	http://opensource.org/licenses/MIT	MIT License
 * @link	https://codeigniter.com
 * @since	Version 1.0.0
 * @filesource
 */
defined('BASEPATH') OR exit('No direct script access allowed');

/**
 * Pagination Class
 *
 * @package		CodeIgniter
 * @subpackage	Libraries
 * @category	Pagination
 * @author		EllisLab Dev Team
 * @link		https://codeigniter.com/user_guide/libraries/pagination.html
 */
class CI_Pagination {

	/**
	 * Base URL
	 *
	 * The page that we're linking to
	 *
	 * @var	string
	 */
	protected $base_url		= '';

	/**
	 * Prefix
	 *
	 * @var	string
	 */
	protected $prefix = '';

	/**
	 * Suffix
	 *
	 * @var	string
	 */
	protected $suffix = '';

	/**
	 * Total number of items
	 *
	 * @var	int
	 */
	protected $total_rows = 0;

	/**
	 * Number of links to show
	 *
	 * Relates to "digit" type links shown before/after
	 * the currently viewed page.
	 *
	 * @var	int
	 */
	protected $num_links = 2;

	/**
	 * Items per page
	 *
	 * @var	int
	 */
	public $per_page = 10;

	/**
	 * Current page
	 *
	 * @var	int
	 */
	public $cur_page = 0;

	/**
	 * Use page numbers flag
	 *
	 * Whether to use actual page numbers instead of an offset
	 *
	 * @var	bool
	 */
	protected $use_page_numbers = FALSE;

	/**
	 * First link
	 *
	 * @var	string
	 */
	protected $first_link = '&lsaquo; First';

	/**
	 * Next link
	 *
	 * @var	string
	 */
	protected $next_link = '&gt;';

	/**
	 * Previous link
	 *
	 * @var	string
	 */
	protected $prev_link = '&lt;';

	/**
	 * Last link
	 *
	 * @var	string
	 */
	protected $last_link = 'Last &rsaquo;';

	/**
	 * URI Segment
	 *
	 * @var	int
	 */
	protected $uri_segment = 0;

	/**
	 * Full tag open
	 *
	 * @var	string
	 */
	protected $full_tag_open = '';

	/**
	 * Full tag close
	 *
	 * @var	string
	 */
	protected $full_tag_close = '';

	/**
	 * First tag open
	 *
	 * @var	string
	 */
	protected $first_tag_open = '';

	/**
	 * First tag close
	 *
	 * @var	string
	 */
	protected $first_tag_close = '';

	/**
	 * Last tag open
	 *
	 * @var	string
	 */
	protected $last_tag_open = '';

	/**
	 * Last tag close
	 *
	 * @var	string
	 */
	protected $last_tag_close = '';

	/**
	 * First URL
	 *
	 * An alternative URL for the first page
	 *
	 * @var	string
	 */
	protected $first_url = '';

	/**
	 * Current tag open
	 *
	 * @var	string
	 */
	protected $cur_tag_open = '<strong>';

	/**
	 * Current tag close
	 *
	 * @var	string
	 */
	protected $cur_tag_close = '</strong>';

	/**
	 * Next tag open
	 *
	 * @var	string
	 */
	protected $next_tag_open = '';

	/**
	 * Next tag close
	 *
	 * @var	string
	 */
	protected $next_tag_close = '';

	/**
	 * Previous tag open
	 *
	 * @var	string
	 */
	protected $prev_tag_open = '';

	/**
	 * Previous tag close
	 *
	 * @var	string
	 */
	protected $prev_tag_close = '';

	/**
	 * Number tag open
	 *
	 * @var	string
	 */
	protected $num_tag_open = '';

	/**
	 * Number tag close
	 *
	 * @var	string
	 */
	protected $num_tag_close = '';

	/**
	 * Page query string flag
	 *
	 * @var	bool
	 */
	protected $page_query_string = FALSE;

	/**
	 * Query string segment
	 *
	 * @var	string
	 */
	protected $query_string_segment = 'per_page';

	/**
	 * Display pages flag
	 *
	 * @var	bool
	 */
	protected $display_pages = TRUE;

	/**
	 * Attributes
	 *
	 * @var	string
	 */
	protected $_attributes = '';

	/**
	 * Link types
	 *
	 * "rel" attribute
	 *
	 * @see	CI_Pagination::_attr_rel()
	 * @var	array
	 */
	protected $_link_types = array();

	/**
	 * Reuse query string flag
	 *
	 * @var	bool
	 */
	protected $reuse_query_string = FALSE;

	/**
	 * Use global URL suffix flag
	 *
	 * @var	bool
	 */
	protected $use_global_url_suffix = FALSE;

	/**
	 * Data page attribute
	 *
	 * @var	string
	 */
	protected $data_page_attr = 'data-ci-pagination-page';

	/**
	 * CI Singleton
	 *
	 * @var	object
	 */
	protected $CI;

	// --------------------------------------------------------------------

	/**
	 * Constructor
	 *
	 * @param	array	$params	Initialization parameters
	 * @return	void
	 */
	public function __construct($params = array())
	{
		$this->CI =& get_instance();
		$this->CI->load->language('pagination');
		foreach (array('first_link', 'next_link', 'prev_link', 'last_link') as $key)
		{
			if (($val = $this->CI->lang->line('pagination_'.$key)) !== FALSE)
			{
				$this->$key = $val;
			}
		}

		$this->initialize($params);
		log_message('info', 'Pagination Class Initialized');
	}

	// --------------------------------------------------------------------

	/**
	 * Initialize Preferences
	 *
	 * @param	array	$params	Initialization parameters
	 * @return	CI_Pagination
	 */
	public function initialize(array $params = array())
	{
		isset($params['attributes']) OR $params['attributes'] = array();
		if (is_array($params['attributes']))
		{
			$this->_parse_attributes($params['attributes']);
			unset($params['attributes']);
		}

		// Deprecated legacy support for the anchor_class option
		// Should be removed in CI 3.1+
		if (isset($params['anchor_class']))
		{
			empty($params['anchor_class']) OR $attributes['class'] = $params['anchor_class'];
			unset($params['anchor_class']);
		}

		foreach ($params as $key => $val)
		{
			if (property_exists($this, $key))
			{
				$this->$key = $val;
			}
		}

		if ($this->CI->config->item('enable_query_strings') === TRUE)
		{
			$this->page_query_string = TRUE;
		}

		if ($this->use_global_url_suffix === TRUE)
		{
			$this->suffix = $this->CI->config->item('url_suffix');
		}

		return $this;
	}

	// --------------------------------------------------------------------

	/**
	 * Generate the pagination links
	 *
	 * @return	string
	 */
	public function create_links()
	{
		// If our item count or per-page total is zero there is no need to continue.
		// Note: DO NOT change the operator to === here!
		if ($this->total_rows == 0 OR $this->per_page == 0)
		{
			return '';
		}

		// Calculate the total number of pages
		$num_pages = (int) ceil($this->total_rows / $this->per_page);

		// Is there only one page? Hm... nothing more to do here then.
		if ($num_pages === 1)
		{
			return '';
		}

		// Check the user defined number of links.
		$this->num_links = (int) $this->num_links;

		if ($this->num_links < 0)
		{
			show_error('Your number of links must be a non-negative number.');
		}

		// Keep any existing query string items.
		// Note: Has nothing to do with any other query string option.
		if ($this->reuse_query_string === TRUE)
		{
			$get = $this->CI->input->get();

			// Unset the controll, method, old-school routing options
			unset($get['c'], $get['m'], $get[$this->query_string_segment]);
		}
		else
		{
			$get = array();
		}

		// Put together our base and first URLs.
		// Note: DO NOT append to the properties as that would break successive calls
		$base_url = trim($this->base_url);
		$first_url = $this->first_url;

		$query_string = '';
		$query_string_sep = (strpos($base_url, '?') === FALSE) ? '?' : '&amp;';

		// Are we using query strings?
		if ($this->page_query_string === TRUE)
		{
			// If a custom first_url hasn't been specified, we'll create one from
			// the base_url, but without the page item.
			if ($first_url === '')
			{
				$first_url = $base_url;

				// If we saved any GET items earlier, make sure they're appended.
				if ( ! empty($get))
				{
					$first_url .= $query_string_sep.http_build_query($get);
				}
			}

			// Add the page segment to the end of the query string, where the
			// page number will be appended.
			$base_url .= $query_string_sep.http_build_query(array_merge($get, array($this->query_string_segment => '')));
		}
		else
		{
			// Standard segment mode.
			// Generate our saved query string to append later after the page number.
			if ( ! empty($get))
			{
				$query_string = $query_string_sep.http_build_query($get);
				$this->suffix .= $query_string;
			}

			// Does the base_url have the query string in it?
			// If we're supposed to save it, remove it so we can append it later.
			if ($this->reuse_query_string === TRUE && ($base_query_pos = strpos($base_url, '?')) !== FALSE)
			{
				$base_url = substr($base_url, 0, $base_query_pos);
			}

			if ($first_url === '')
			{
				$first_url = $base_url.$query_string;
			}

			$base_url = rtrim($base_url, '/').'/';
<<<<<<< HEAD
		}

		// Determine the current page number.
		$base_page = ($this->use_page_numbers) ? 1 : 0;

		// Are we using query strings?
		if ($this->page_query_string === TRUE)
		{
			$this->cur_page = $this->CI->input->get($this->query_string_segment);
=======
>>>>>>> 36cf19b1
		}
		else if (!$this->cur_page)
		{
			// Default to the last segment number if one hasn't been defined.
			if ($this->uri_segment === 0)
			{
				$this->uri_segment = count($this->CI->uri->segment_array());
			}

<<<<<<< HEAD
			$this->cur_page = $this->CI->uri->segment($this->uri_segment);

			// Remove any specified prefix/suffix from the segment.
			if ($this->prefix !== '' OR $this->suffix !== '')
			{
				$this->cur_page = str_replace(array($this->prefix, $this->suffix), '', $this->cur_page);
			}
=======
		// Determine the current page number.
		$base_page = ($this->use_page_numbers) ? 1 : 0;

		// Are we using query strings?
		if ($this->page_query_string === TRUE)
		{
			$this->cur_page = $this->CI->input->get($this->query_string_segment);
>>>>>>> 36cf19b1
		}
		else if (!$this->cur_page)
		{
			// Default to the last segment number if one hasn't been defined.
			if ($this->uri_segment === 0)
			{
				$this->uri_segment = count($this->CI->uri->segment_array());
			}

<<<<<<< HEAD
=======
			$this->cur_page = $this->CI->uri->segment($this->uri_segment);

			// Remove any specified prefix/suffix from the segment.
			if ($this->prefix !== '' OR $this->suffix !== '')
			{
				$this->cur_page = str_replace(array($this->prefix, $this->suffix), '', $this->cur_page);
			}
        } else {
            $this->cur_page = (string) $this->cur_page;
        }

>>>>>>> 36cf19b1
		// If something isn't quite right, back to the default base page.
		if ( ! ctype_digit($this->cur_page) OR ($this->use_page_numbers && (int) $this->cur_page === 0))
		{
			$this->cur_page = $base_page;
		}
<<<<<<< HEAD
		else
=======
		elseif (empty($this->cur_page))
>>>>>>> 36cf19b1
		{
			// Make sure we're using integers for comparisons later.
			$this->cur_page = (int) $this->cur_page;
		}

		// Is the page number beyond the result range?
		// If so, we show the last page.
		if ($this->use_page_numbers)
		{
			if ($this->cur_page > $num_pages)
			{
				$this->cur_page = $num_pages;
			}
		}
		elseif ($this->cur_page > $this->total_rows)
		{
			$this->cur_page = ($num_pages - 1) * $this->per_page;
		}

		$uri_page_number = $this->cur_page;

		// If we're using offset instead of page numbers, convert it
		// to a page number, so we can generate the surrounding number links.
		if ( ! $this->use_page_numbers)
		{
			$this->cur_page = (int) floor(($this->cur_page/$this->per_page) + 1);
		}

		// Calculate the start and end numbers. These determine
		// which number to start and end the digit links with.
		$start	= (($this->cur_page - $this->num_links) > 0) ? $this->cur_page - ($this->num_links - 1) : 1;
		$end	= (($this->cur_page + $this->num_links) < $num_pages) ? $this->cur_page + $this->num_links : $num_pages;

		// And here we go...
		$output = '';

		// Render the "First" link.
		if ($this->first_link !== FALSE && $this->cur_page > ($this->num_links + 1 + ! $this->num_links))
		{
			// Take the general parameters, and squeeze this pagination-page attr in for JS frameworks.
			$attributes = sprintf('%s %s="%d"', $this->_attributes, $this->data_page_attr, 1);

			$output .= $this->first_tag_open.'<a href="'.$first_url.'"'.$attributes.$this->_attr_rel('start').'>'
				.$this->first_link.'</a>'.$this->first_tag_close;
		}

		// Render the "Previous" link.
		if ($this->prev_link !== FALSE && $this->cur_page !== 1)
		{
			$i = ($this->use_page_numbers) ? $uri_page_number - 1 : $uri_page_number - $this->per_page;

			$attributes = sprintf('%s %s="%d"', $this->_attributes, $this->data_page_attr, ($this->cur_page - 1));

			if ($i === $base_page)
			{
				// First page
				$output .= $this->prev_tag_open.'<a href="'.$first_url.'"'.$attributes.$this->_attr_rel('prev').'>'
					.$this->prev_link.'</a>'.$this->prev_tag_close;
			}
			else
			{
				$append = $this->prefix.$i.$this->suffix;
				$output .= $this->prev_tag_open.'<a href="'.$base_url.$append.'"'.$attributes.$this->_attr_rel('prev').'>'
					.$this->prev_link.'</a>'.$this->prev_tag_close;
			}

		}

		// Render the pages
		if ($this->display_pages !== FALSE)
		{
			// Write the digit links
			for ($loop = $start - 1; $loop <= $end; $loop++)
			{
				$i = ($this->use_page_numbers) ? $loop : ($loop * $this->per_page) - $this->per_page;

				$attributes = sprintf('%s %s="%d"', $this->_attributes, $this->data_page_attr, $loop);

				if ($i >= $base_page)
				{
					if ($this->cur_page === $loop)
					{
						// Current page
						$output .= $this->cur_tag_open.$loop.$this->cur_tag_close;
					}
					elseif ($i === $base_page)
					{
						// First page
						$output .= $this->num_tag_open.'<a href="'.$first_url.'"'.$attributes.$this->_attr_rel('start').'>'
							.$loop.'</a>'.$this->num_tag_close;
					}
					else
					{
						$append = $this->prefix.$i.$this->suffix;
						$output .= $this->num_tag_open.'<a href="'.$base_url.$append.'"'.$attributes.'>'
							.$loop.'</a>'.$this->num_tag_close;
					}
				}
			}
		}

		// Render the "next" link
		if ($this->next_link !== FALSE && $this->cur_page < $num_pages)
		{
			$i = ($this->use_page_numbers) ? $this->cur_page + 1 : $this->cur_page * $this->per_page;

			$attributes = sprintf('%s %s="%d"', $this->_attributes, $this->data_page_attr, $this->cur_page + 1);

			$output .= $this->next_tag_open.'<a href="'.$base_url.$this->prefix.$i.$this->suffix.'"'.$attributes
				.$this->_attr_rel('next').'>'.$this->next_link.'</a>'.$this->next_tag_close;
		}

		// Render the "Last" link
		if ($this->last_link !== FALSE && ($this->cur_page + $this->num_links + ! $this->num_links) < $num_pages)
		{
			$i = ($this->use_page_numbers) ? $num_pages : ($num_pages * $this->per_page) - $this->per_page;

			$attributes = sprintf('%s %s="%d"', $this->_attributes, $this->data_page_attr, $num_pages);

			$output .= $this->last_tag_open.'<a href="'.$base_url.$this->prefix.$i.$this->suffix.'"'.$attributes.'>'
				.$this->last_link.'</a>'.$this->last_tag_close;
		}

		// Kill double slashes. Note: Sometimes we can end up with a double slash
		// in the penultimate link so we'll kill all double slashes.
		$output = preg_replace('#([^:"])//+#', '\\1/', $output);

		// Add the wrapper HTML if exists
		return $this->full_tag_open.$output.$this->full_tag_close;
	}

	// --------------------------------------------------------------------

	/**
	 * Parse attributes
	 *
	 * @param	array	$attributes
	 * @return	void
	 */
	protected function _parse_attributes($attributes)
	{
		isset($attributes['rel']) OR $attributes['rel'] = TRUE;
		$this->_link_types = ($attributes['rel'])
			? array('start' => 'start', 'prev' => 'prev', 'next' => 'next')
			: array();
		unset($attributes['rel']);

		$this->_attributes = '';
		foreach ($attributes as $key => $value)
		{
			$this->_attributes .= ' '.$key.'="'.$value.'"';
		}
	}

	// --------------------------------------------------------------------

	/**
	 * Add "rel" attribute
	 *
	 * @link	http://www.w3.org/TR/html5/links.html#linkTypes
	 * @param	string	$type
	 * @return	string
	 */
	protected function _attr_rel($type)
	{
		if (isset($this->_link_types[$type]))
		{
			unset($this->_link_types[$type]);
			return ' rel="'.$type.'"';
		}

		return '';
	}

}<|MERGE_RESOLUTION|>--- conflicted
+++ resolved
@@ -487,7 +487,6 @@
 			}
 
 			$base_url = rtrim($base_url, '/').'/';
-<<<<<<< HEAD
 		}
 
 		// Determine the current page number.
@@ -497,8 +496,6 @@
 		if ($this->page_query_string === TRUE)
 		{
 			$this->cur_page = $this->CI->input->get($this->query_string_segment);
-=======
->>>>>>> 36cf19b1
 		}
 		else if (!$this->cur_page)
 		{
@@ -508,34 +505,6 @@
 				$this->uri_segment = count($this->CI->uri->segment_array());
 			}
 
-<<<<<<< HEAD
-			$this->cur_page = $this->CI->uri->segment($this->uri_segment);
-
-			// Remove any specified prefix/suffix from the segment.
-			if ($this->prefix !== '' OR $this->suffix !== '')
-			{
-				$this->cur_page = str_replace(array($this->prefix, $this->suffix), '', $this->cur_page);
-			}
-=======
-		// Determine the current page number.
-		$base_page = ($this->use_page_numbers) ? 1 : 0;
-
-		// Are we using query strings?
-		if ($this->page_query_string === TRUE)
-		{
-			$this->cur_page = $this->CI->input->get($this->query_string_segment);
->>>>>>> 36cf19b1
-		}
-		else if (!$this->cur_page)
-		{
-			// Default to the last segment number if one hasn't been defined.
-			if ($this->uri_segment === 0)
-			{
-				$this->uri_segment = count($this->CI->uri->segment_array());
-			}
-
-<<<<<<< HEAD
-=======
 			$this->cur_page = $this->CI->uri->segment($this->uri_segment);
 
 			// Remove any specified prefix/suffix from the segment.
@@ -547,17 +516,12 @@
             $this->cur_page = (string) $this->cur_page;
         }
 
->>>>>>> 36cf19b1
 		// If something isn't quite right, back to the default base page.
 		if ( ! ctype_digit($this->cur_page) OR ($this->use_page_numbers && (int) $this->cur_page === 0))
 		{
 			$this->cur_page = $base_page;
 		}
-<<<<<<< HEAD
-		else
-=======
 		elseif (empty($this->cur_page))
->>>>>>> 36cf19b1
 		{
 			// Make sure we're using integers for comparisons later.
 			$this->cur_page = (int) $this->cur_page;
