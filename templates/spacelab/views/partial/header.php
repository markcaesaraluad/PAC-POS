--- conflicted
+++ resolved
@@ -65,19 +65,11 @@
 		<![endif]-->
 		<link rel="stylesheet" type="text/css" href="templates/spacelab/css/bootstrap.min.css?rel=9ed20b1ee8"/>
 		<!-- start mincss template tags -->
-<<<<<<< HEAD
-		<link rel="stylesheet" type="text/css" href="dist/opensourcepos.min.css?rel=b16e574e44"/>
-		<!-- end mincss template tags -->
-		<link rel="stylesheet" type="text/css" href="templates/spacelab/css/style.css"/>
-		<!-- start minjs template tags -->
-		<script type="text/javascript" src="dist/opensourcepos.min.js?rel=c56afe3d23" language="javascript"></script>
-=======
-		<link rel="stylesheet" type="text/css" href="dist/opensourcepos.min.css?rel=63bde3dd80"/>
+		<link rel="stylesheet" type="text/css" href="dist/opensourcepos.min.css?rel=400d6cd480"/>
 		<!-- end mincss template tags -->
 		<link rel="stylesheet" type="text/css" href="templates/spacelab/css/style.css"/>
 		<!-- start minjs template tags -->
 		<script type="text/javascript" src="dist/opensourcepos.min.js?rel=8aac97eb12" language="javascript"></script>
->>>>>>> 36f825d0
 		<!-- end minjs template tags -->
 	<?php endif; ?>
 
