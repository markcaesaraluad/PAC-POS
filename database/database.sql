-- phpMyAdmin SQL Dump
-- version 3.3.9
-- http://www.phpmyadmin.net
--
-- Host: localhost
-- Generation Time: Apr 08, 2011 at 04:27 PM
-- Server version: 5.1.54
-- PHP Version: 5.3.3

--
-- Database: `pos`
--

-- --------------------------------------------------------

--
-- Table structure for table `ospos_app_config`
--

CREATE TABLE `ospos_app_config` (
  `key` varchar(255) NOT NULL,
  `value` varchar(255) NOT NULL,
  PRIMARY KEY (`key`)
) ENGINE=InnoDB DEFAULT CHARSET=utf8;

--
-- Dumping data for table `ospos_app_config`
--

INSERT INTO `ospos_app_config` (`key`, `value`) VALUES
('address', '123 Nowhere street'),
('company', 'Open Source Point of Sale'),
('default_tax_rate', '8'),
('email', 'admin@pappastech.com'),
('fax', ''),
('phone', '555-555-5555'),
('return_policy', 'Test'),
('timezone', 'America/New_York'),
('website', '');

-- --------------------------------------------------------

--
-- Table structure for table `ospos_customers`
--

CREATE TABLE `ospos_customers` (
  `person_id` int(10) NOT NULL,
  `account_number` varchar(255) DEFAULT NULL,
  `taxable` int(1) NOT NULL DEFAULT '1',
  `deleted` int(1) NOT NULL DEFAULT '0',
  UNIQUE KEY `account_number` (`account_number`),
  KEY `person_id` (`person_id`)
) ENGINE=InnoDB DEFAULT CHARSET=utf8;

--
-- Dumping data for table `ospos_customers`
--


-- --------------------------------------------------------

--
-- Table structure for table `ospos_employees`
--

CREATE TABLE `ospos_employees` (
  `username` varchar(255) NOT NULL,
  `password` varchar(255) NOT NULL,
  `person_id` int(10) NOT NULL,
  `deleted` int(1) NOT NULL DEFAULT '0',
  UNIQUE KEY `username` (`username`),
  KEY `person_id` (`person_id`)
) ENGINE=InnoDB DEFAULT CHARSET=utf8;

--
-- Dumping data for table `ospos_employees`
--

INSERT INTO `ospos_employees` (`username`, `password`, `person_id`, `deleted`) VALUES
('admin', '439a6de57d475c1a0ba9bcb1c39f0af6', 1, 0);

-- --------------------------------------------------------

--
-- Table structure for table `ospos_giftcards`
--

CREATE TABLE `ospos_giftcards` (
  `giftcard_id` int(11) NOT NULL AUTO_INCREMENT,
  `giftcard_number` varchar(25) COLLATE utf8_unicode_ci NOT NULL,
  `value` decimal(15,2) NOT NULL,
  `deleted` int(1) NOT NULL DEFAULT '0',
  `person_id` INT NOT NULL,
  PRIMARY KEY (`giftcard_id`),
  UNIQUE KEY `giftcard_number` (`giftcard_number`)
) ENGINE=InnoDB  DEFAULT CHARSET=utf8 COLLATE=utf8_unicode_ci AUTO_INCREMENT=48 ;

--
-- Dumping data for table `ospos_giftcards`
--


-- --------------------------------------------------------

--
-- Table structure for table `ospos_inventory`
--

CREATE TABLE `ospos_inventory` (
  `trans_id` int(11) NOT NULL AUTO_INCREMENT,
  `trans_items` int(11) NOT NULL DEFAULT '0',
  `trans_user` int(11) NOT NULL DEFAULT '0',
  `trans_date` timestamp NOT NULL DEFAULT CURRENT_TIMESTAMP,
  `trans_comment` text NOT NULL,
  `trans_location` int(11) NOT NULL,
  `trans_inventory` int(11) NOT NULL DEFAULT '0',
  PRIMARY KEY (`trans_id`),
  KEY `trans_items` (`trans_items`),
  KEY `trans_user` (`trans_user`),
  KEY `trans_location` (`trans_location`)
) ENGINE=InnoDB DEFAULT CHARSET=utf8 AUTO_INCREMENT=1 ;

--
-- Dumping data for table `ospos_inventory`
--


-- --------------------------------------------------------

--
-- Table structure for table `ospos_items`
--

CREATE TABLE `ospos_items` (
  `name` varchar(255) NOT NULL,
  `category` varchar(255) NOT NULL,
  `supplier_id` int(11) DEFAULT NULL,
  `item_number` varchar(255) DEFAULT NULL,
  `description` varchar(255) NOT NULL,
  `cost_price` decimal(15,2) NOT NULL,
  `unit_price` decimal(15,2) NOT NULL,
  `quantity` decimal(15,2) NOT NULL DEFAULT '0.00',
  `reorder_level` decimal(15,2) NOT NULL DEFAULT '0.00',
<<<<<<< HEAD
  `location` varchar(255) NOT NULL,
=======
>>>>>>> a61bc10d
  `item_id` int(10) NOT NULL AUTO_INCREMENT,
  `allow_alt_description` tinyint(1) NOT NULL,
  `is_serialized` tinyint(1) NOT NULL,
  `deleted` int(1) NOT NULL DEFAULT '0',
  `custom1` VARCHAR(25) NOT NULL,
  `custom2` VARCHAR(25) NOT NULL,
  `custom3` VARCHAR(25) NOT NULL,
  `custom4` VARCHAR(25) NOT NULL,
  `custom5` VARCHAR(25) NOT NULL,
  `custom6` VARCHAR(25) NOT NULL,
  `custom7` VARCHAR(25) NOT NULL,
  `custom8` VARCHAR(25) NOT NULL,
  `custom9` VARCHAR(25) NOT NULL,
  `custom10` VARCHAR(25) NOT NULL,
  PRIMARY KEY (`item_id`),
  UNIQUE KEY `item_number` (`item_number`),
  KEY `ospos_items_ibfk_1` (`supplier_id`)
) ENGINE=InnoDB DEFAULT CHARSET=utf8 AUTO_INCREMENT=1 ;

--
-- Dumping data for table `ospos_items`
--


-- --------------------------------------------------------

--
-- Table structure for table `ospos_items_taxes`
--

CREATE TABLE `ospos_items_taxes` (
  `item_id` int(10) NOT NULL,
  `name` varchar(255) NOT NULL,
  `percent` decimal(15,2) NOT NULL,
  PRIMARY KEY (`item_id`,`name`,`percent`)
) ENGINE=InnoDB DEFAULT CHARSET=utf8;

--
-- Dumping data for table `ospos_items_taxes`
--


-- --------------------------------------------------------

--
-- Table structure for table `ospos_item_kits`
--

CREATE TABLE `ospos_item_kits` (
  `item_kit_id` int(11) NOT NULL AUTO_INCREMENT,
  `name` varchar(255) NOT NULL,
  `description` varchar(255) NOT NULL,
  PRIMARY KEY (`item_kit_id`)
) ENGINE=InnoDB DEFAULT CHARSET=utf8 AUTO_INCREMENT=1 ;

--
-- Dumping data for table `ospos_item_kits`
--


-- --------------------------------------------------------

--
-- Table structure for table `ospos_item_kit_items`
--

CREATE TABLE `ospos_item_kit_items` (
  `item_kit_id` int(11) NOT NULL,
  `item_id` int(11) NOT NULL,
  `quantity` decimal(15,2) NOT NULL,
  PRIMARY KEY (`item_kit_id`,`item_id`,`quantity`),
  KEY `ospos_item_kit_items_ibfk_2` (`item_id`)
) ENGINE=InnoDB DEFAULT CHARSET=utf8;

--
-- Dumping data for table `ospos_item_kit_items`
--

-- --------------------------------------------------------

--
-- Table structure for table `ospos_item_quantities`
--

CREATE TABLE IF NOT EXISTS `ospos_item_quantities` (
  `item_id` int(11) NOT NULL,
  `location_id` int(11) NOT NULL,
  `quantity` int(11) NOT NULL,
  PRIMARY KEY (`item_id`,`location_id`),
  KEY `item_id` (`item_id`),
  KEY `location_id` (`location_id`)
) ENGINE=InnoDB  DEFAULT CHARSET=latin1 AUTO_INCREMENT=0 ;

-- --------------------------------------------------------

--
-- Table structure for table `ospos_modules`
--

CREATE TABLE `ospos_modules` (
  `name_lang_key` varchar(255) NOT NULL,
  `desc_lang_key` varchar(255) NOT NULL,
  `sort` int(10) NOT NULL,
  `module_id` varchar(255) NOT NULL,
  PRIMARY KEY (`module_id`),
  UNIQUE KEY `desc_lang_key` (`desc_lang_key`),
  UNIQUE KEY `name_lang_key` (`name_lang_key`)
) ENGINE=InnoDB DEFAULT CHARSET=utf8;

--
-- Dumping data for table `ospos_modules`
--

INSERT INTO `ospos_modules` (`name_lang_key`, `desc_lang_key`, `sort`, `module_id`) VALUES
('module_config', 'module_config_desc', 100, 'config'),
('module_customers', 'module_customers_desc', 10, 'customers'),
('module_employees', 'module_employees_desc', 80, 'employees'),
('module_giftcards', 'module_giftcards_desc', 90, 'giftcards'),
('module_items', 'module_items_desc', 20, 'items'),
('module_item_kits', 'module_item_kits_desc', 30, 'item_kits'),
('module_receivings', 'module_receivings_desc', 60, 'receivings'),
('module_reports', 'module_reports_desc', 50, 'reports'),
('module_sales', 'module_sales_desc', 70, 'sales'),
('module_suppliers', 'module_suppliers_desc', 40, 'suppliers');

-- --------------------------------------------------------

--
-- Table structure for table `ospos_people`
--

CREATE TABLE `ospos_people` (
  `first_name` varchar(255) NOT NULL,
  `last_name` varchar(255) NOT NULL,
  `phone_number` varchar(255) NOT NULL,
  `email` varchar(255) NOT NULL,
  `address_1` varchar(255) NOT NULL,
  `address_2` varchar(255) NOT NULL,
  `city` varchar(255) NOT NULL,
  `state` varchar(255) NOT NULL,
  `zip` varchar(255) NOT NULL,
  `country` varchar(255) NOT NULL,
  `comments` text NOT NULL,
  `person_id` int(10) NOT NULL AUTO_INCREMENT,
  PRIMARY KEY (`person_id`)
) ENGINE=InnoDB  DEFAULT CHARSET=utf8 AUTO_INCREMENT=2 ;

--
-- Dumping data for table `ospos_people`
--

INSERT INTO `ospos_people` (`first_name`, `last_name`, `phone_number`, `email`, `address_1`, `address_2`, `city`, `state`, `zip`, `country`, `comments`, `person_id`) VALUES
('John', 'Doe', '555-555-5555', 'admin@pappastech.com', 'Address 1', '', '', '', '', '', '', 1);

-- --------------------------------------------------------

--
-- Table structure for table `ospos_permissions`
--

CREATE TABLE `ospos_permissions` (
  `module_id` varchar(255) NOT NULL,
  `person_id` int(10) NOT NULL,
  PRIMARY KEY (`module_id`,`person_id`),
  KEY `person_id` (`person_id`)
) ENGINE=InnoDB DEFAULT CHARSET=utf8;

--
-- Dumping data for table `ospos_permissions`
--

INSERT INTO `ospos_permissions` (`module_id`, `person_id`) VALUES
('config', 1),
('customers', 1),
('employees', 1),
('giftcards', 1),
('items', 1),
('item_kits', 1),
('receivings', 1),
('reports', 1),
('sales', 1),
('suppliers', 1);

-- --------------------------------------------------------

--
-- Table structure for table `ospos_receivings`
--

CREATE TABLE `ospos_receivings` (
  `receiving_time` timestamp NOT NULL DEFAULT CURRENT_TIMESTAMP,
  `supplier_id` int(10) DEFAULT NULL,
  `employee_id` int(10) NOT NULL DEFAULT '0',
  `comment` text NOT NULL,
  `receiving_id` int(10) NOT NULL AUTO_INCREMENT,
  `payment_type` varchar(20) DEFAULT NULL,
  PRIMARY KEY (`receiving_id`),
  KEY `supplier_id` (`supplier_id`),
  KEY `employee_id` (`employee_id`)
) ENGINE=InnoDB DEFAULT CHARSET=utf8 AUTO_INCREMENT=1 ;

--
-- Dumping data for table `ospos_receivings`
--


-- --------------------------------------------------------

--
-- Table structure for table `ospos_receivings_items`
--

CREATE TABLE `ospos_receivings_items` (
  `receiving_id` int(10) NOT NULL DEFAULT '0',
  `item_id` int(10) NOT NULL DEFAULT '0',
  `description` varchar(30) DEFAULT NULL,
  `serialnumber` varchar(30) DEFAULT NULL,
  `line` int(3) NOT NULL,
  `quantity_purchased` decimal(15,2) NOT NULL DEFAULT '0',
  `item_cost_price` decimal(15,2) NOT NULL,
  `item_unit_price` decimal(15,2) NOT NULL,
<<<<<<< HEAD
=======
  `item_location` int(11) NOT NULL,
>>>>>>> a61bc10d
  `discount_percent` decimal(15,2) NOT NULL DEFAULT '0',
  PRIMARY KEY (`receiving_id`,`item_id`,`line`),
  KEY `item_id` (`item_id`)
) ENGINE=InnoDB DEFAULT CHARSET=utf8;

--
-- Dumping data for table `ospos_receivings_items`
--


-- --------------------------------------------------------

--
-- Table structure for table `ospos_sales`
--

CREATE TABLE `ospos_sales` (
  `sale_time` timestamp NOT NULL DEFAULT CURRENT_TIMESTAMP,
  `customer_id` int(10) DEFAULT NULL,
  `employee_id` int(10) NOT NULL DEFAULT '0',
  `comment` text NOT NULL,
  `sale_id` int(10) NOT NULL AUTO_INCREMENT,
  `payment_type` varchar(512) DEFAULT NULL,
  PRIMARY KEY (`sale_id`),
  KEY `customer_id` (`customer_id`),
  KEY `employee_id` (`employee_id`)
) ENGINE=InnoDB DEFAULT CHARSET=utf8 AUTO_INCREMENT=1 ;

--
-- Dumping data for table `ospos_sales`
--


-- --------------------------------------------------------

--
-- Table structure for table `ospos_sales_items`
--

CREATE TABLE `ospos_sales_items` (
  `sale_id` int(10) NOT NULL DEFAULT '0',
  `item_id` int(10) NOT NULL DEFAULT '0',
  `description` varchar(30) DEFAULT NULL,
  `serialnumber` varchar(30) DEFAULT NULL,
  `line` int(3) NOT NULL DEFAULT '0',
  `quantity_purchased` decimal(15,2) NOT NULL DEFAULT '0.00',
  `item_cost_price` decimal(15,2) NOT NULL,
  `item_unit_price` decimal(15,2) NOT NULL,
<<<<<<< HEAD
=======
  `item_location` int(11) NOT NULL,
>>>>>>> a61bc10d
  `discount_percent` decimal(15,2) NOT NULL DEFAULT '0',
  PRIMARY KEY (`sale_id`,`item_id`,`line`),
  KEY `sale_id` (`sale_id`),
  KEY `item_id` (`item_id`),
  KEY `item_location` (`item_location`)
) ENGINE=InnoDB DEFAULT CHARSET=utf8;

--
-- Dumping data for table `ospos_sales_items`
--


-- --------------------------------------------------------

--
-- Table structure for table `ospos_sales_items_taxes`
--

CREATE TABLE `ospos_sales_items_taxes` (
  `sale_id` int(10) NOT NULL,
  `item_id` int(10) NOT NULL,
  `line` int(3) NOT NULL DEFAULT '0',
  `name` varchar(255) NOT NULL,
  `percent` decimal(15,2) NOT NULL,
  PRIMARY KEY (`sale_id`,`item_id`,`line`,`name`,`percent`),
  KEY `sale_id` (`sale_id`),
  KEY `item_id` (`item_id`)
) ENGINE=InnoDB DEFAULT CHARSET=utf8;

--
-- Dumping data for table `ospos_sales_items_taxes`
--


-- --------------------------------------------------------

--
-- Table structure for table `ospos_sales_payments`
--

CREATE TABLE `ospos_sales_payments` (
  `sale_id` int(10) NOT NULL,
  `payment_type` varchar(40) NOT NULL,
  `payment_amount` decimal(15,2) NOT NULL,
  PRIMARY KEY (`sale_id`,`payment_type`),
  KEY `sale_id` (`sale_id`)
) ENGINE=InnoDB DEFAULT CHARSET=utf8;

--
-- Dumping data for table `ospos_sales_payments`
--


-- --------------------------------------------------------

--
-- Table structure for table `ospos_sales_suspended`
--

CREATE TABLE `ospos_sales_suspended` (
  `sale_time` timestamp NOT NULL DEFAULT CURRENT_TIMESTAMP,
  `customer_id` int(10) DEFAULT NULL,
  `employee_id` int(10) NOT NULL DEFAULT '0',
  `comment` text NOT NULL,
  `sale_id` int(10) NOT NULL AUTO_INCREMENT,
  `payment_type` varchar(512) DEFAULT NULL,
  PRIMARY KEY (`sale_id`),
  KEY `customer_id` (`customer_id`),
  KEY `employee_id` (`employee_id`)
) ENGINE=InnoDB DEFAULT CHARSET=utf8 AUTO_INCREMENT=1 ;

--
-- Dumping data for table `ospos_sales_suspended`
--


-- --------------------------------------------------------

--
-- Table structure for table `ospos_sales_suspended_items`
--

CREATE TABLE `ospos_sales_suspended_items` (
  `sale_id` int(10) NOT NULL DEFAULT '0',
  `item_id` int(10) NOT NULL DEFAULT '0',
  `description` varchar(30) DEFAULT NULL,
  `serialnumber` varchar(30) DEFAULT NULL,
  `line` int(3) NOT NULL DEFAULT '0',
  `quantity_purchased` decimal(15,2) NOT NULL DEFAULT '0.00',
  `item_cost_price` decimal(15,2) NOT NULL,
  `item_unit_price` decimal(15,2) NOT NULL,
<<<<<<< HEAD
=======
  `item_location` int(11) NOT NULL,
>>>>>>> a61bc10d
  `discount_percent` decimal(15,2) NOT NULL DEFAULT '0',
  PRIMARY KEY (`sale_id`,`item_id`,`line`),
  KEY `sale_id` (`sale_id`),
  KEY `item_id` (`item_id`)
) ENGINE=InnoDB DEFAULT CHARSET=utf8;

--
-- Dumping data for table `ospos_sales_suspended_items`
--


-- --------------------------------------------------------

--
-- Table structure for table `ospos_sales_suspended_items_taxes`
--

CREATE TABLE `ospos_sales_suspended_items_taxes` (
  `sale_id` int(10) NOT NULL,
  `item_id` int(10) NOT NULL,
  `line` int(3) NOT NULL DEFAULT '0',
  `name` varchar(255) NOT NULL,
  `percent` decimal(15,2) NOT NULL,
  PRIMARY KEY (`sale_id`,`item_id`,`line`,`name`,`percent`),
  KEY `item_id` (`item_id`)
) ENGINE=InnoDB DEFAULT CHARSET=utf8;

--
-- Dumping data for table `ospos_sales_suspended_items_taxes`
--


-- --------------------------------------------------------

--
-- Table structure for table `ospos_sales_suspended_payments`
--

CREATE TABLE `ospos_sales_suspended_payments` (
  `sale_id` int(10) NOT NULL,
  `payment_type` varchar(40) NOT NULL,
  `payment_amount` decimal(15,2) NOT NULL,
  PRIMARY KEY (`sale_id`,`payment_type`)
) ENGINE=InnoDB DEFAULT CHARSET=utf8;

--
-- Dumping data for table `ospos_sales_suspended_payments`
--


-- --------------------------------------------------------

--
-- Table structure for table `ospos_sessions`
--

CREATE TABLE `ospos_sessions` (
  `session_id` varchar(40) NOT NULL DEFAULT '0',
  `ip_address` varchar(45) NOT NULL DEFAULT '0',
  `user_agent` varchar(120) NOT NULL,
  `last_activity` int(10) unsigned NOT NULL DEFAULT '0',
  `user_data` text,
  PRIMARY KEY (`session_id`)
) ENGINE=InnoDB DEFAULT CHARSET=utf8;

--
-- Dumping data for table `ospos_sessions`
--

-- --------------------------------------------------------

--
-- Table structure for table `ospos_stock_locations`
--

CREATE TABLE `ospos_stock_locations` (
  `location_id` int(11) NOT NULL AUTO_INCREMENT,
  `location_name` varchar(255) CHARACTER SET utf8 DEFAULT NULL,
  `deleted` int(1) NOT NULL DEFAULT '0',
  PRIMARY KEY (`location_id`)
) ENGINE=InnoDB  DEFAULT CHARSET=latin1 AUTO_INCREMENT=8;


--
-- Dumping data for table `ospos_stock_locations`
--

INSERT INTO `ospos_stock_locations` ( `deleted` ) VALUES ('0');

-- --------------------------------------------------------

--
-- Table structure for table `ospos_suppliers`
--

CREATE TABLE `ospos_suppliers` (
  `person_id` int(10) NOT NULL,
  `company_name` varchar(255) NOT NULL,
  `account_number` varchar(255) DEFAULT NULL,
  `deleted` int(1) NOT NULL DEFAULT '0',
  UNIQUE KEY `account_number` (`account_number`),
  KEY `person_id` (`person_id`)
) ENGINE=InnoDB DEFAULT CHARSET=utf8;

--
-- Dumping data for table `ospos_suppliers`
--


--
-- Constraints for dumped tables
--

--
-- Constraints for table `ospos_customers`
--
ALTER TABLE `ospos_customers`
  ADD CONSTRAINT `ospos_customers_ibfk_1` FOREIGN KEY (`person_id`) REFERENCES `ospos_people` (`person_id`);

--
-- Constraints for table `ospos_employees`
--
ALTER TABLE `ospos_employees`
  ADD CONSTRAINT `ospos_employees_ibfk_1` FOREIGN KEY (`person_id`) REFERENCES `ospos_people` (`person_id`);

--
-- Constraints for table `ospos_inventory`
--
ALTER TABLE `ospos_inventory`
  ADD CONSTRAINT `ospos_inventory_ibfk_1` FOREIGN KEY (`trans_items`) REFERENCES `ospos_items` (`item_id`),
  ADD CONSTRAINT `ospos_inventory_ibfk_2` FOREIGN KEY (`trans_user`) REFERENCES `ospos_employees` (`person_id`);

--
-- Constraints for table `ospos_items`
--
ALTER TABLE `ospos_items`
  ADD CONSTRAINT `ospos_items_ibfk_1` FOREIGN KEY (`supplier_id`) REFERENCES `ospos_suppliers` (`person_id`);

--
-- Constraints for table `ospos_items_taxes`
--
ALTER TABLE `ospos_items_taxes`
  ADD CONSTRAINT `ospos_items_taxes_ibfk_1` FOREIGN KEY (`item_id`) REFERENCES `ospos_items` (`item_id`) ON DELETE CASCADE;

--
-- Constraints for table `ospos_item_kit_items`
--
ALTER TABLE `ospos_item_kit_items`
  ADD CONSTRAINT `ospos_item_kit_items_ibfk_1` FOREIGN KEY (`item_kit_id`) REFERENCES `ospos_item_kits` (`item_kit_id`) ON DELETE CASCADE,
  ADD CONSTRAINT `ospos_item_kit_items_ibfk_2` FOREIGN KEY (`item_id`) REFERENCES `ospos_items` (`item_id`)  ON DELETE CASCADE;

--
-- Constraints for table `ospos_permissions`
--
ALTER TABLE `ospos_permissions`
  ADD CONSTRAINT `ospos_permissions_ibfk_1` FOREIGN KEY (`person_id`) REFERENCES `ospos_employees` (`person_id`),
  ADD CONSTRAINT `ospos_permissions_ibfk_2` FOREIGN KEY (`module_id`) REFERENCES `ospos_modules` (`module_id`);

--
-- Constraints for table `ospos_receivings`
--
ALTER TABLE `ospos_receivings`
  ADD CONSTRAINT `ospos_receivings_ibfk_1` FOREIGN KEY (`employee_id`) REFERENCES `ospos_employees` (`person_id`),
  ADD CONSTRAINT `ospos_receivings_ibfk_2` FOREIGN KEY (`supplier_id`) REFERENCES `ospos_suppliers` (`person_id`);

--
-- Constraints for table `ospos_receivings_items`
--
ALTER TABLE `ospos_receivings_items`
  ADD CONSTRAINT `ospos_receivings_items_ibfk_1` FOREIGN KEY (`item_id`) REFERENCES `ospos_items` (`item_id`),
  ADD CONSTRAINT `ospos_receivings_items_ibfk_2` FOREIGN KEY (`receiving_id`) REFERENCES `ospos_receivings` (`receiving_id`);

--
-- Constraints for table `ospos_sales`
--
ALTER TABLE `ospos_sales`
  ADD CONSTRAINT `ospos_sales_ibfk_1` FOREIGN KEY (`employee_id`) REFERENCES `ospos_employees` (`person_id`),
  ADD CONSTRAINT `ospos_sales_ibfk_2` FOREIGN KEY (`customer_id`) REFERENCES `ospos_customers` (`person_id`);

--
-- Constraints for table `ospos_sales_items`
--
ALTER TABLE `ospos_sales_items`
  ADD CONSTRAINT `ospos_sales_items_ibfk_1` FOREIGN KEY (`item_id`) REFERENCES `ospos_items` (`item_id`),
  ADD CONSTRAINT `ospos_sales_items_ibfk_2` FOREIGN KEY (`sale_id`) REFERENCES `ospos_sales` (`sale_id`),
  ADD CONSTRAINT `ospos_sales_items_ibfk_3` FOREIGN KEY (`item_location`) REFERENCES `ospos_stock_locations` (`location_id`);

--
-- Constraints for table `ospos_sales_items_taxes`
--
ALTER TABLE `ospos_sales_items_taxes`
  ADD CONSTRAINT `ospos_sales_items_taxes_ibfk_1` FOREIGN KEY (`sale_id`) REFERENCES `ospos_sales_items` (`sale_id`),
  ADD CONSTRAINT `ospos_sales_items_taxes_ibfk_2` FOREIGN KEY (`item_id`) REFERENCES `ospos_items` (`item_id`);

--
-- Constraints for table `ospos_sales_payments`
--
ALTER TABLE `ospos_sales_payments`
  ADD CONSTRAINT `ospos_sales_payments_ibfk_1` FOREIGN KEY (`sale_id`) REFERENCES `ospos_sales` (`sale_id`);

--
-- Constraints for table `ospos_sales_suspended`
--
ALTER TABLE `ospos_sales_suspended`
  ADD CONSTRAINT `ospos_sales_suspended_ibfk_1` FOREIGN KEY (`employee_id`) REFERENCES `ospos_employees` (`person_id`),
  ADD CONSTRAINT `ospos_sales_suspended_ibfk_2` FOREIGN KEY (`customer_id`) REFERENCES `ospos_customers` (`person_id`);

--
-- Constraints for table `ospos_sales_suspended_items`
--
ALTER TABLE `ospos_sales_suspended_items`
  ADD CONSTRAINT `ospos_sales_suspended_items_ibfk_1` FOREIGN KEY (`item_id`) REFERENCES `ospos_items` (`item_id`),
  ADD CONSTRAINT `ospos_sales_suspended_items_ibfk_2` FOREIGN KEY (`sale_id`) REFERENCES `ospos_sales_suspended` (`sale_id`),
  ADD CONSTRAINT `ospos_sales_suspended_items_ibfk_3` FOREIGN KEY (`item_location`) REFERENCES `ospos_stock_locations` (`location_id`);

--
-- Constraints for table `ospos_sales_suspended_items_taxes`
--
ALTER TABLE `ospos_sales_suspended_items_taxes`
  ADD CONSTRAINT `ospos_sales_suspended_items_taxes_ibfk_1` FOREIGN KEY (`sale_id`) REFERENCES `ospos_sales_suspended_items` (`sale_id`),
  ADD CONSTRAINT `ospos_sales_suspended_items_taxes_ibfk_2` FOREIGN KEY (`item_id`) REFERENCES `ospos_items` (`item_id`);

--
-- Constraints for table `ospos_sales_suspended_payments`
--
ALTER TABLE `ospos_sales_suspended_payments`
  ADD CONSTRAINT `ospos_sales_suspended_payments_ibfk_1` FOREIGN KEY (`sale_id`) REFERENCES `ospos_sales_suspended` (`sale_id`);

--
-- Constraints for table `ospos_item_quantities`
--
ALTER TABLE `ospos_item_quantities`
  ADD CONSTRAINT `ospos_item_quantities_ibfk_1` FOREIGN KEY (`item_id`) REFERENCES `ospos_items` (`item_id`),
  ADD CONSTRAINT `ospos_item_quantities_ibfk_2` FOREIGN KEY (`location_id`) REFERENCES `ospos_stock_locations` (`location_id`);

--
-- Constraints for table `ospos_suppliers`
--
ALTER TABLE `ospos_suppliers`
  ADD CONSTRAINT `ospos_suppliers_ibfk_1` FOREIGN KEY (`person_id`) REFERENCES `ospos_people` (`person_id`);<|MERGE_RESOLUTION|>--- conflicted
+++ resolved
@@ -142,10 +142,7 @@
   `unit_price` decimal(15,2) NOT NULL,
   `quantity` decimal(15,2) NOT NULL DEFAULT '0.00',
   `reorder_level` decimal(15,2) NOT NULL DEFAULT '0.00',
-<<<<<<< HEAD
   `location` varchar(255) NOT NULL,
-=======
->>>>>>> a61bc10d
   `item_id` int(10) NOT NULL AUTO_INCREMENT,
   `allow_alt_description` tinyint(1) NOT NULL,
   `is_serialized` tinyint(1) NOT NULL,
@@ -367,11 +364,8 @@
   `quantity_purchased` decimal(15,2) NOT NULL DEFAULT '0',
   `item_cost_price` decimal(15,2) NOT NULL,
   `item_unit_price` decimal(15,2) NOT NULL,
-<<<<<<< HEAD
-=======
+  `discount_percent` decimal(15,2) NOT NULL DEFAULT '0',
   `item_location` int(11) NOT NULL,
->>>>>>> a61bc10d
-  `discount_percent` decimal(15,2) NOT NULL DEFAULT '0',
   PRIMARY KEY (`receiving_id`,`item_id`,`line`),
   KEY `item_id` (`item_id`)
 ) ENGINE=InnoDB DEFAULT CHARSET=utf8;
@@ -419,11 +413,8 @@
   `quantity_purchased` decimal(15,2) NOT NULL DEFAULT '0.00',
   `item_cost_price` decimal(15,2) NOT NULL,
   `item_unit_price` decimal(15,2) NOT NULL,
-<<<<<<< HEAD
-=======
+  `discount_percent` decimal(15,2) NOT NULL DEFAULT '0',
   `item_location` int(11) NOT NULL,
->>>>>>> a61bc10d
-  `discount_percent` decimal(15,2) NOT NULL DEFAULT '0',
   PRIMARY KEY (`sale_id`,`item_id`,`line`),
   KEY `sale_id` (`sale_id`),
   KEY `item_id` (`item_id`),
@@ -514,11 +505,8 @@
   `quantity_purchased` decimal(15,2) NOT NULL DEFAULT '0.00',
   `item_cost_price` decimal(15,2) NOT NULL,
   `item_unit_price` decimal(15,2) NOT NULL,
-<<<<<<< HEAD
-=======
+  `discount_percent` decimal(15,2) NOT NULL DEFAULT '0',
   `item_location` int(11) NOT NULL,
->>>>>>> a61bc10d
-  `discount_percent` decimal(15,2) NOT NULL DEFAULT '0',
   PRIMARY KEY (`sale_id`,`item_id`,`line`),
   KEY `sale_id` (`sale_id`),
   KEY `item_id` (`item_id`)
