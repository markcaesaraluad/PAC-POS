--- conflicted
+++ resolved
@@ -82,13 +82,9 @@
 INSERT INTO `ospos_app_config` (`key`, `value`) VALUES 
 ('tax_included', '0'),
 ('recv_invoice_format', ''),
-<<<<<<< HEAD
-('sales_invoice_format', '');
-=======
 ('sales_invoice_format', ''),
 ('sales_invoice_enable', '1'),
 ('recv_invoice_enable', '1');
->>>>>>> 4893da0e
 
 -- add invoice_number column to receivings table
 ALTER TABLE `ospos_receivings` 
@@ -103,12 +99,8 @@
 -- add invoice_number column to suspended sales table
 ALTER TABLE `ospos_sales_suspended` 
    ADD COLUMN `invoice_number` varchar(32) DEFAULT NULL,
-<<<<<<< HEAD
    ADD UNIQUE `invoice_number` (`invoice_number`);
    
-   -- add invoice_number column to receivings table
+-- add invoice_number column to receivings table
 ALTER TABLE `ospos_items` 
-   ADD COLUMN `receiving_quantity` int(11) DEFAULT '1';
-=======
-   ADD UNIQUE `invoice_number` (`invoice_number`);
->>>>>>> 4893da0e
+   ADD COLUMN `receiving_quantity` int(11) DEFAULT '1';