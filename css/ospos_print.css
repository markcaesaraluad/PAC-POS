@media print {

<<<<<<< HEAD
	.no-print, .no-print *
	{
		display: none !important;
	}
=======
#menubar, #footer
{
	display:none;
}
>>>>>>> 7937e880

	#receipt_wrapper
	{
		/*background-color:#FFFFFF;*/
		font-size:75%;
	}

	.topbar
	{
		display:none;
	}

	#menubar, #footer
	{
		display:none;
	}

	#sale_return_policy
	{
		width:100%;
		text-align:center;
	}

	.short_name
	{
		display:inline;
	}

	#receipt_items td
	{
		white-space:nowrap;
	}

	/* Hide links in table for printing */
	table.innertable
	{
		display: table;
	}

	table.innertable a
	{
		color: #000000;
		text-decoration: none;
	}

	table.report a.expand
	{
		visibility: hidden;
	}

	table.report a
	{
		color: #000000;
		text-decoration: none;
	}

	table.innertable thead
	{
		/*display:none;*/
	}

<<<<<<< HEAD
=======
table.innertable thead 
{
	/*display:none;*/ 
}

.print_show 
{
	display:block !important; 
}

.print_hide
{
	display:none !important;
>>>>>>> 7937e880
}<|MERGE_RESOLUTION|>--- conflicted
+++ resolved
@@ -1,16 +1,9 @@
 @media print {
 
-<<<<<<< HEAD
 	.no-print, .no-print *
 	{
 		display: none !important;
 	}
-=======
-#menubar, #footer
-{
-	display:none;
-}
->>>>>>> 7937e880
 
 	#receipt_wrapper
 	{
@@ -72,20 +65,13 @@
 		/*display:none;*/
 	}
 
-<<<<<<< HEAD
-=======
-table.innertable thead 
-{
-	/*display:none;*/ 
-}
+	.print_show 
+	{
+		display:block !important; 
+	}
 
-.print_show 
-{
-	display:block !important; 
-}
-
-.print_hide
-{
-	display:none !important;
->>>>>>> 7937e880
+	.print_hide
+	{
+		display:none !important;
+	}
 }